--- conflicted
+++ resolved
@@ -99,11 +99,10 @@
     "\n",
     "* The `image_stitching` run callback will create a single image, which stitched together all FOV images for a specific channel. Additional arguments are: `channels`. <br/> (See [3e_stitch_images](./3e_stitch_images.ipynb) for more details.)\n",
     "\n",
-<<<<<<< HEAD
+    "* The `check_incomplete_fovs` run callback will check the run for any partially generated images. <br/> (See [3b_extract_images_from_bin](./3b_extract_images_from_bin.ipynb) for more details.)"
+    "* The `image_stitching` run callback will create a single image, which stitched together all FOV images for a specific channel. Additional arguments are: `channels`. <br/> (See [3e_stitch_images](./3e_stitch_images.ipynb) for more details.)\n",
+    "\n",
     "* The `check_missing_fovs` run callback checks that the run produces the appropriate .bin and .json all files for all FOVs included in the run file."
-=======
-    "* The `check_incomplete_fovs` run callback will check the run for any partially generated images. <br/> (See [3b_extract_images_from_bin](./3b_extract_images_from_bin.ipynb) for more details.)"
->>>>>>> 13bc9fad
    ]
   },
   {
@@ -113,11 +112,7 @@
    "outputs": [],
    "source": [
     "fov_callback, run_callback, intermediate_callback = build_callbacks(\n",
-<<<<<<< HEAD
-    "    run_callbacks = ['image_stitching', 'check_missing_fovs'],\n",
-=======
-    "    run_callbacks = ['image_stitching', 'check_incomplete_fovs'],\n",
->>>>>>> 13bc9fad
+    "    run_callbacks = ['image_stitching', 'check_incomplete_fovs', 'check_missing_fovs'],\n",
     "    intermediate_callbacks = ['plot_qc_metrics', 'plot_mph_metrics'],\n",
     "    fov_callbacks = ['extract_tiffs', 'generate_pulse_heights'],\n",
     "    extract_prof=extract_prof,\n",
@@ -158,7 +153,7 @@
    "name": "python",
    "nbconvert_exporter": "python",
    "pygments_lexer": "ipython3",
-   "version": "3.11.4"
+   "version": "3.9.16"
   },
   "vscode": {
    "interpreter": {
