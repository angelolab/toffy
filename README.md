--- conflicted
+++ resolved
@@ -34,14 +34,10 @@
 There are a number of different computational tasks to complete once a MIBI run has finished to ensure everything went smoothly. 
 
 - 3a: real time monitoring. The [MIBI monitoring](./templates/3a_monitor_MIBI_run.ipynb) notebook will monitor an ongoing MIBI run, and begin processing the image data as soon as it is generated. This notebook is being continually be updated as we move more of our processing pipeline to happen in real time as the data is generated.
-<<<<<<< HEAD
-- 3b: post-run monitoring. For each step in the monitoring notebook, we have a dedicated notebook that can perform the same tasks once a run is complete. This includes [the image extraction notebook](./templates/3b_extract_bin_file.ipynb) and the [qc metrics notebook](./templates/3b_generate_qc_metrics.ipynb). 
-=======
 - 3b - 3d: post-run monitoring. For each step in the monitoring notebook, we have a dedicated notebook that can perform the same tasks once a run is complete. 
   - 3b: [the image extraction notebook](./templates/extract_bin_file.ipynb) will extract images from bin files that have not already been processed
   - 3c: [qc metrics notebook](./templates/3c_generate_qc_metrics.ipynb) computes and visualizes the QC metrics for the images
   - 3d: [median pulse heights notebook](./templates/3d_compute_median_pulse_height.ipynb) generates plots showing median pulse heights for each FOV, along with estimated run time
->>>>>>> 9ba59a3a
 
 ### 4. Processing MIBI data
 Once your run has finished, you can begin to process the data to make it ready for analysis. To remove background signal contamination, as well as compensate for channel crosstalk, you can use the [compensation](./templates/4a_compensate_image_data.ipynb) notebook. This will guide you through the Rosetta algorithm, which uses a flow-cytometry style compensation approach to remove spurious signal. 
