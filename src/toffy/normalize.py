# adapted from https://machinelearningmastery.com/curve-fitting-with-python/
import copy
import os
import warnings

import matplotlib.pyplot as plt
import natsort as ns
import numpy as np
import pandas as pd
from alpineer import image_utils, io_utils, load_utils, misc_utils
from mibi_bin_tools.bin_files import extract_bin_files, get_median_pulse_height
from mibi_bin_tools.panel_utils import make_panel
from scipy.optimize import curve_fit

from toffy.json_utils import check_for_empty_files, read_json_file, write_json_file


def write_counts_per_mass(base_dir, output_dir, fov, masses, start_offset=0.5, stop_offset=0.5):
    """Records the total counts per mass for the specified FOV.

    Args:
        base_dir (str): the directory containing the FOV
        output_dir (str): the directory where the csv file will be saved
        fov (str): the name of the fov to extract
        masses (list): the list of masses to extract counts from
        start_offset (float): beginning value for integrating mass peak
        stop_offset (float): ending value for integrating mass peak
    """
    # create panel with extraction criteria
    panel = make_panel(mass=masses, low_range=start_offset, high_range=stop_offset)

    array = extract_bin_files(
        data_dir=base_dir,
        out_dir=None,
        include_fovs=[fov],
        panel=panel,
        intensities=False,
    )
    # we only care about pulse counts, not intensities
    array = array.loc[fov, "pulse", :, :, :]
    channel_count = np.sum(array, axis=(0, 1))

    # create df to hold output
    fovs = np.repeat(fov, len(masses))
    out_df = pd.DataFrame({"mass": masses, "fov": fovs, "channel_count": channel_count})
    out_df.to_csv(os.path.join(output_dir, fov + "_channel_counts.csv"), index=False)


def write_mph_per_mass(
    base_dir, output_dir, fov, masses, start_offset=0.5, stop_offset=0.5, proficient=False
):
    """Records the median pulse height (MPH) per mass for the specified FOV.

    Args:
        base_dir (str): the directory containing the FOV
        output_dir (str): the directory where the csv file will be saved
        fov (str): the name of the fov to extract
        masses (list): the list of masses to extract MPH from
        start_offset (float): beginning value for calculating mph values
        stop_offset (float): ending value for calculating mph values
        proficient (bool): whether proficient MPH data is written or not
    """
    # compute pulse heights
    panel = make_panel(
        mass=masses, target_name=masses, low_range=start_offset, high_range=stop_offset
    )

    # generate the MPH values for each mass
    mph_vals = list(
        get_median_pulse_height(data_dir=base_dir, fov=fov, channels=masses, panel=panel).values()
    )

    fovs = np.repeat(fov, len(masses))
    out_df = pd.DataFrame({"mass": masses, "fov": fovs, "pulse_height": mph_vals})
    pulse_heights_file = (
        fov + "_pulse_heights_proficient.csv" if proficient else fov + "_pulse_heights.csv"
    )
    out_df.to_csv(os.path.join(output_dir, pulse_heights_file), index=False)


def create_objective_function(obj_func):
    """Creates a function of specified type to be used for fitting a curve.

    Args:
        obj_func (str): the desired objective function. Must be either poly_2, ..., poly_5, or log

    Returns:
        Callable: the function which will be optimized
    """
    # input validation
    valid_funcs = ["poly_2", "poly_3", "poly_4", "poly_5", "log", "exp"]
    if obj_func not in valid_funcs:
        raise ValueError("Invalid function, must be one of {}".format(valid_funcs))

    # define objective functions
    def poly_2(x, a, b, c):
        return a * x + b * x**2 + c

    def poly_3(x, a, b, c, d):
        return a * x + b * x**2 + c * x**3 + d

    def poly_4(x, a, b, c, d, e):
        return a * x + b * x**2 + c * x**3 + d * x**4 + e

    def poly_5(x, a, b, c, d, e, f):
        return a * x + b * x**2 + c * x**3 + d * x**4 + e * x**5 + f

    def log(x, a, b):
        # edge case appears when x is a single int/float that returns non NaN/inf for np.log
        # in this case, return the base np.log calculation
        try:
            return (a * np.ma.log(x) + b).filled(0)
        except AttributeError:
            return a * np.log(x) + b

    def exp(x, a, b, c, d):
        try:
            x_log = (np.ma.log(x)).filled(0)
        except AttributeError:
            x_log = a * np.log(x) + b

        return a * x_log + b * x_log**2 + c * x_log**3 + d

    objectives = {
        "poly_2": poly_2,
        "poly_3": poly_3,
        "poly_4": poly_4,
        "poly_5": poly_5,
        "log": log,
        "exp": exp,
    }

    return objectives[obj_func]


def fit_calibration_curve(
    x_vals,
    y_vals,
    obj_func,
    outliers=None,
    plot_fit=False,
    save_path=None,
    x_label=None,
    y_label=None,
    title=None,
    show_plot=False,
):
    """Finds the optimal weights to fit the supplied values for the specified function.

    Args:
        x_vals (list): the x values to be fit
        y_vals (list): the y value to be fit
        obj_func (str): the name of the function that will be fit to the data
        outliers (tuple or None): optional tuple of ([x_coords], [y_coords]) to plot
        plot_fit (bool): whether or not to plot the fit of the function vs the values
        save_path (str or None): location to save the plot of the fitted values
        x_label (str or None): label for the x-axis
        y_label (str or None):label for the y-axis
        title (str or None): label for the plot title
        show_plot (bool): whether to show plot, default False

    Returns:
        list: the weights of the fitted function
    """
    # get objective function
    objective = create_objective_function(obj_func)

    # get fitted values
    popt, _ = curve_fit(objective, x_vals, y_vals)

    # plot overlay of predicted fit and real values
    if plot_fit:
        plt.scatter(x_vals, y_vals)
        x_line = np.arange(min(x_vals), max(x_vals), 1)
        y_line = objective(x_line, *popt)
        plt.plot(x_line, y_line, "--", color="red")

        # add labels
        if x_label:
            plt.xlabel(x_label)
        if y_label:
            plt.ylabel(y_label)
        if title:
            plt.title(title)

        if outliers is not None:
            plt.scatter(outliers[0], outliers[1])

        if save_path is not None:
            plt.savefig(save_path)

        if show_plot:
            plt.show()
        plt.close()

    return popt


def create_prediction_function(name, weights):
    """Creates a prediction function given a specified function type and fitted weights.

    Args:
        name (str): name of the function to use
        weights (list): list of fitted weights

    Returns:
        func: prediction function
    """
    # get function based on specified pred type
    obj_func = create_objective_function(name)

    # define function which takes only x as input, uses weights for remaining parameters
    def pred_func(x):
        output = obj_func(x, *weights)
        return output

    return pred_func


def combine_run_metrics(run_dir, substring, warn_overwrite=True):
    """Combines the specified metrics from different FOVs into a single file.

    Args:
        run_dir (str): the directory containing the files
        substring(str): the substring contained within the files to be combined
        warn_overwrite (bool): whether to warn if existing `_combined.csv` file found
    """
    # retrieve all pulse height files, but ignore anything mass proficient
    files = io_utils.list_files(run_dir, substring)
    files = [file for file in files if "_proficient" not in file]

    # validate inputs
    if len(files) == 0:
        raise ValueError("No files found in {}".format(run_dir))

    if substring + "_combined.csv" in files:
        if warn_overwrite:
            warnings.warn(
                "Removing previously generated combined {} file in {}".format(substring, run_dir)
            )
        os.remove(os.path.join(run_dir, substring + "_combined.csv"))
        files = [file for file in files if "combined" not in file]

    # collect all metrics files
    metrics = []
    for file in files:
        metrics.append(pd.read_csv(os.path.join(run_dir, file)))

    # check that all files are the same length
    if len(metrics) > 1:
        base_len = len(metrics[0])
        for i in range(1, len(metrics)):
            if len(metrics[i]) != base_len:
                raise ValueError(
                    "Not all {} files are the same length: file {} does not matchfile {}".format(
                        substring, files[0], files[i]
                    )
                )

    metrics = pd.concat(metrics)

    metrics.to_csv(os.path.join(run_dir, substring + "_combined.csv"), index=False)


def combine_tuning_curve_metrics(dir_list, count_range):
    """Combines metrics together into a single dataframe for fitting a turning curve.

    Args:
        dir_list (list): list of directories to pull metrics from
        count_range (tuple): range of appropriate mass count values for the FOVs

    Returns:
        pd.DataFrame: dataframe containing aggregates metrics
    """
    # create list to hold all extracted data
    all_dirs, excluded_fovs = [], []
    # loop through each run folder
    for dir in dir_list:
        pulse_heights = pd.read_csv(os.path.join(dir, "fov-1-scan-1_pulse_heights.csv"))
        channel_counts = pd.read_csv(os.path.join(dir, "fov-1-scan-1_channel_counts.csv"))

        # check for extreme count values
        extreme_val = False
        if count_range:
            counts = channel_counts.channel_count
            if any(counts <= count_range[0]) or any(counts >= count_range[1]):
                extreme_val = True
                excluded_fovs.append(os.path.basename(dir))
        # do not add extreme value fovs to the combined data frame
        if extreme_val:
            continue

        # combine tables together
        combined = pulse_heights.merge(channel_counts, "outer", on=["fov", "mass"])
        if len(combined) != len(pulse_heights):
            raise ValueError(
                "Pulse heights and channel counts must be generated for the same "
                "mass ranges and fovs. However, the data the following does do not "
                "exactly match: {}".format(dir)
            )

        # add directory label and add to list
        combined["directory"] = dir
        all_dirs.append(combined)

    if len(excluded_fovs) > 0:
        excluded_fovs = ns.natsorted(excluded_fovs)
        print(
            (
                "The counts for the FOV contained in the following folders are outside of "
                "the expected range and will be excluded: "
            ),
            *excluded_fovs,
            sep="\n- ",
        )
    elif count_range:
        print("No extreme values detected.")

    # combine data from each dir together
    all_data = pd.concat(all_dirs)
    all_data.reset_index()

    # check for sufficient data
    if len(set(all_data.directory)) < 4:
        raise ValueError("Invalid amount of FOV data. Please choose another sweep.")

    # create normalized counts column
    subset = all_data[["channel_count", "mass"]]
    all_data["norm_channel_count"] = subset.groupby("mass").transform(lambda x: (x / x.max()))

    return all_data


def plot_voltage_vs_counts(sweep_fov_paths, combined_data, save_path):
    """Creates a barplot of voltage and maximum channel counts and saves the image.

    Args:
        sweep_fov_paths (list): paths to the sweep folders
        combined_data (pd.DataFrame): combined data frame of pulse height and channel info
        save_path (str): where to save plot to
    """
    voltages, max_channel_counts = [], []

    # get voltage and max channel count for each fov
    for fov_path in sweep_fov_paths:
        fov_data = read_json_file(os.path.join(fov_path, "fov-1-scan-1.json"))

        # locate index storing the detector voltage
        for j in range(0, len(fov_data["hvDac"])):
            if fov_data["hvDac"][j]["name"] == "Detector":
                index = j
                break
        fov_voltage = fov_data["hvDac"][index]["currentSetPoint"]
        fov_counts = combined_data.loc[combined_data["directory"] == fov_path, "channel_count"]

        voltages.append(fov_voltage)
        max_channel_counts.append(fov_counts.max() / 1000000)

    plt.bar(voltages, max_channel_counts)
    plt.xlabel("Voltage")
    plt.ylabel("Maximum Channel Counts (in millions)")
    plt.savefig(save_path)
    plt.close()


def show_multiple_plots(rows, cols, image_paths, image_size=(17, 12)):
    """Displays a single image with multiple plots.

    Args:
        rows (int): number of rows of plot grid
        cols (int): number of columns of plot grid
        image_paths (list): list of paths to the previously saved plot images
        image_size (tuple): length and width of the new image produced
    """
    fig = plt.figure(figsize=image_size)

    # add each plot to the figure
    for img, path in enumerate(image_paths):
        plot = plt.imread(path)
        fig.add_subplot(rows, cols, img + 1)
        plt.imshow(plot)
        plt.axis("off")

    plt.show()


def create_tuning_function(
    sweep_path,
    moly_masses=[92, 94, 95, 96, 97, 98, 100],
    save_path=os.path.join("..", "tuning_curves", "sample_tuning_curve.json"),
    count_range=(0, 3000000),
):
    """Creates a tuning curve for an instrument based on the provided moly sweep.

    Args:
        sweep_path (str): path to folder containing a detector sweep
        moly_masses (list): list of masses to use for fitting the curve
        save_path (str): path to save the weights of the tuning curve
        count_range (tuple): range of appropriate mass count values for the FOVs
    """
    # get all folders from the sweep
    sweep_fovs = io_utils.list_folders(sweep_path)
    sweep_fov_paths = [os.path.join(sweep_path, fov) for fov in sweep_fovs]
    # check for sufficient directory structure
    if len(sweep_fovs) < 4:
        raise ValueError("Invalid amount of FOV folders. Please use at least 4 voltages.")

    # compute pulse heights and channel counts for each FOV if files don't already exist
    for fov_path in sweep_fov_paths:
        if not os.path.exists(
            os.path.join(fov_path, "fov-1-scan-1_pulse_heights.csv")
        ) or not os.path.exists(os.path.join(fov_path, "fov-1-scan-1_channel_counts.csv")):
            # check for bin file in each folder
            bin_file = io_utils.list_files(fov_path, substrs="bin")
            if len(bin_file) == 0:
                raise ValueError(f"No bin file detected in {fov_path}")

            write_mph_per_mass(
                base_dir=fov_path,
                output_dir=fov_path,
                fov="fov-1-scan-1",
                masses=moly_masses,
            )
            write_counts_per_mass(
                base_dir=fov_path,
                output_dir=fov_path,
                fov="fov-1-scan-1",
                masses=moly_masses,
            )

    if count_range:
        # combine all data together into single df for comparison
        all_data = combine_tuning_curve_metrics(sweep_fov_paths, count_range=None)

        # generate curve with extreme values included
        fit_calibration_curve(
            all_data["pulse_height"].values,
            all_data["norm_channel_count"].values,
            "exp",
            plot_fit=True,
            save_path=os.path.join(sweep_path, "function_fit_all_data.jpg"),
            x_label="Median Pulse Height",
            y_label="Normalized Channel Counts",
            title="Tuning Curve (all data)",
            show_plot=False,
        )

        # plot voltage against maximum channel count
        plot_voltage_vs_counts(
            sweep_fov_paths,
            all_data,
            save_path=os.path.join(sweep_path, "voltage_vs_counts.jpg"),
        )

        show_multiple_plots(
            1,
            2,
            [
                os.path.join(sweep_path, "function_fit_all_data.jpg"),
                os.path.join(sweep_path, "voltage_vs_counts.jpg"),
            ],
        )

    # combine tuning date into single df, if count_range given then extreme values excluded
    tuning_data = combine_tuning_curve_metrics(sweep_fov_paths, count_range=count_range)

    # generate fitted curve
    tuning_coeffs = fit_calibration_curve(
        tuning_data["pulse_height"].values,
        tuning_data["norm_channel_count"].values,
        "exp",
        plot_fit=True,
        save_path=os.path.join(sweep_path, "function_fit.jpg"),
        x_label="Median Pulse Height",
        y_label="Normalized Channel Counts",
        title="Tuning Curve",
        show_plot=True,
    )

    # save the fitted curve
    norm_json = {"name": "exp", "weights": tuning_coeffs.tolist()}
    write_json_file(json_path=save_path, json_object=norm_json)


def identify_outliers(x_vals, y_vals, obj_func, outlier_fraction=0.1):
    """Finds the indices of outliers in the provided data to prune for subsequent curve fitting.

    Args:
        x_vals (np.array): the x values of the data being analyzed
        y_vals (np.array): the y values of the data being analyzed
        obj_func (str): the objective function to use for curve fitting to determine outliers
        outlier_fraction (float): the fractional deviation from predicted value required in
            order to classify a data point as an outlier

    Returns:
        np.array: the indices of the identified outliers
    """
    # get objective function
    objective = create_objective_function(obj_func)

    # get fitted values
    popt, _ = curve_fit(objective, x_vals, y_vals)

    # create generate function
    func = create_prediction_function(name=obj_func, weights=popt)

    # generate predictions
    preds = func(x_vals)

    # specify outlier bounds based on multiple of predicted value
    upper_bound = preds * (1 + outlier_fraction)
    lower_bound = preds * (1 - outlier_fraction)

    # identify outliers
    outlier_mask = np.logical_or(y_vals > upper_bound, y_vals < lower_bound)
    outlier_idx = np.where(outlier_mask)[0]

    return outlier_idx


def smooth_outliers(vals, outlier_idx, smooth_range=2):
    """Performs local smoothing on the provided outliers.

    Args:
        vals (np.array): the complete list of values to be smoothed
        outlier_idx (np.array): the indices of the outliers in *vals* argument
        smooth_range (int): the number of adjacent values in each direction to use for smoothing

    Returns:
        np.array: the smoothed version of the provided vals
    """
    smoothed_vals = copy.deepcopy(vals)
    vals = np.array(vals)

    for outlier in outlier_idx:
        previous_vals = smoothed_vals[(outlier - smooth_range) : outlier]

        if outlier == len(vals):
            # last value in list, can't average using subsequent values
            subsequent_vals = []
        else:
            # not the last value, we can use remaining values to get an estimate
            subsequent_indices = np.arange(outlier + 1, len(vals))
            valid_subs_indices = [idx for idx in subsequent_indices if idx not in outlier_idx]
            subsequent_indices = np.array(valid_subs_indices)[:smooth_range]

            # check to make sure there are valid subsequent indices
            if len(subsequent_indices) > 0:
                subsequent_vals = vals[subsequent_indices]
            else:
                subsequent_vals = np.array([])

        new_val = np.mean(np.concatenate([previous_vals, subsequent_vals]))
        smoothed_vals[outlier] = new_val

    return smoothed_vals


def fit_mass_mph_curve(mph_vals, mass, save_dir, obj_func, min_obs=10):
    """Fits a curve for the MPH over time for the specified mass.

    Args:
        mph_vals (list): mph for each FOV in the run
        mass (str or int): the mass being fit
        save_dir (str): the directory to save the fit parameters
        obj_func (str): the function to use for constructing the fit
        min_obs (int): the minimum number of observations to fit a curve, otherwise uses median
    """
    fov_order = np.linspace(0, len(mph_vals) - 1, len(mph_vals))
    save_path = os.path.join(save_dir, str(mass) + "_mph_fit.jpg")

    if len(mph_vals) > min_obs:
        # find outliers in the MPH vals
        outlier_idx = identify_outliers(x_vals=fov_order, y_vals=mph_vals, obj_func=obj_func)

        # replace with local smoothing around that point
        smoothed_vals = smooth_outliers(vals=mph_vals, outlier_idx=outlier_idx)

        # if outliers identified, generate tuple to pass to plotting function
        if len(outlier_idx) > 0:
            outlier_x = fov_order[outlier_idx]
            outlier_y = mph_vals[outlier_idx]
            outlier_tup = (outlier_x, outlier_y)
        else:
            outlier_tup = None

        # fit curve
        weights = fit_calibration_curve(
            x_vals=fov_order,
            y_vals=smoothed_vals,
            obj_func=obj_func,
            outliers=outlier_tup,
            plot_fit=True,
            save_path=save_path,
        )

    else:
        # default to using the median instead for short runs with small number of FOVs
        mph_median = np.median(mph_vals)
        if obj_func == "poly_2":
            weight_len = 3
        elif obj_func == "poly_3":
            weight_len = 4
        else:
            raise ValueError("Unsupported objective function provided: {}".format(obj_func))

        # plot median
        plt.axhline(y=mph_median, color="r", linestyle="-")
        plt.plot(fov_order, mph_vals, ".")
        plt.savefig(save_path)
        plt.close()

        # all coefficients except intercept are 0
        weights = np.zeros(weight_len)
        weights[-1] = mph_median

    mass_json = {"name": obj_func, "weights": weights.tolist()}
    mass_path = os.path.join(save_dir, str(mass) + "_norm_func.json")

    write_json_file(json_path=mass_path, json_object=mass_json)


def create_fitted_mass_mph_vals(pulse_height_df, obj_func_dir):
    """Uses the mph curves for each mass to generate a smoothed mph estimate.

    Args:
        pulse_height_df (pd.DataFrame): contains the MPH value per mass for all FOVs
        obj_func_dir (str): directory containing the curves generated for each mass.
            Set to None if autogain flag is set for calling functions.

    Returns:
        pd.DataFrame: updated dataframe with fitted version of each MPH value for each mass
    """
    # get all masses
    masses = np.unique(pulse_height_df["mass"].values)

    # create column to hold fitted values
    pulse_height_df["pulse_height_fit"] = 0

    # create x axis values
    num_fovs = len(np.unique(pulse_height_df["fov"]))
    fov_order = np.linspace(0, num_fovs - 1, num_fovs)

    for mass in masses:
        mass_idx = pulse_height_df["mass"] == mass

        # if channel-specific prediction function does not exist, set to 0
        mass_path = os.path.join(obj_func_dir, str(mass) + "_norm_func.json")

        if not os.path.exists(mass_path):
            pulse_height_df.loc[mass_idx, "pulse_height_fit"] = 0.0
            continue

        # load channel-specific prediction function
        mass_json = read_json_file(mass_path)

        # compute predicted MPH
        name, weights = mass_json["name"], mass_json["weights"]
        pred_func = create_prediction_function(name=name, weights=weights)
        pred_vals = pred_func(fov_order)

        # update df
        pulse_height_df.loc[mass_idx, "pulse_height_fit"] = pred_vals

    return pulse_height_df


<<<<<<< HEAD
def create_fitted_pulse_heights_file(
    pulse_height_dir, panel_info, norm_dir, mass_obj_func, autogain=False
):
    """Create a single file containing the pulse heights after fitting a curve per mass
=======
def create_fitted_pulse_heights_file(pulse_height_dir, panel_info, norm_dir, mass_obj_func):
    """Create a single file containing the pulse heights after fitting a curve per mass.
>>>>>>> bdd0d649

    Args:
        pulse_height_dir (str): path to directory containing pulse height csvs
        panel_info (pd.DataFrame): the panel for this dataset
        norm_dir (str): the directory where normalized images will be saved
        mass_obj_func (str): the objective function used to fit the MPH over time per mass

    Returns:
        pd.DataFrame: the combined pulse heights file
    """
    # create variables for mass fitting
    masses = panel_info["Mass"].values
    fit_dir = os.path.join(norm_dir, "curve_fits")
    os.makedirs(fit_dir)

    # combine fov-level files together
    combine_run_metrics(run_dir=pulse_height_dir, substring="pulse_heights")
    pulse_height_df = pd.read_csv(os.path.join(pulse_height_dir, "pulse_heights_combined.csv"))

    # order by FOV
    ordering = ns.natsorted((pulse_height_df["fov"].unique()))
    pulse_height_df["fov"] = pd.Categorical(
        pulse_height_df["fov"], ordered=True, categories=ordering
    )
    pulse_height_df = pulse_height_df.sort_values("fov")

    # loop over each mass, and fit a curve for MPH over the course of the run
    for mass in masses:
        mph_vals = pulse_height_df.loc[pulse_height_df["mass"] == mass, "pulse_height"].values

        # only create a _norm_func file if the mph_vals are non-zero
        if np.all(mph_vals == 0):
            warnings.warn("Skipping normalization for mass %s with all zero pulse heights" % mass)
            continue

        # for non-autogain runs, use the default min_obs at 10 for curve fitting
        # for autogain runs, the median of all observed MPH values should always be used
        min_obs = 0 if autogain else 10
        fit_mass_mph_curve(
            mph_vals=mph_vals, mass=mass, save_dir=fit_dir, obj_func=mass_obj_func, min_obs=10
        )

    # update pulse_height_df to include fitted mph values
    pulse_height_df = create_fitted_mass_mph_vals(
        pulse_height_df=pulse_height_df, obj_func_dir=fit_dir
    )

    return pulse_height_df


def normalize_fov(img_data, norm_vals, norm_dir, fov, channels, extreme_vals):
    """Normalize a single FOV with provided normalization constants for each channel."""
    # create directory to hold normalized images
    output_fov_dir = os.path.join(norm_dir, fov)
    if os.path.exists(output_fov_dir):
        print("output directory {} already exists, data will be overwritten".format(output_fov_dir))
    else:
        os.makedirs(output_fov_dir)

    # cap maximum normalization increase at 10X, ignore 0 (skipped) norm_vals
    abnormal_increase_mask = np.where(np.logical_and(norm_vals < 0.1, norm_vals != 0))[0]
    if len(abnormal_increase_mask) > 0:
        abnormal_increase_chans = np.array(channels)[abnormal_increase_mask]
        warnings.warn(
            "The following channel(s) are below 10% sensitivity "
            "for fov {}. Normalization capped at 10X for: {}. "
            "Note that the counts for these channels may be out of range, "
            "please check your normalization settings.".format(fov, abnormal_increase_chans)
        )
        norm_vals[abnormal_increase_mask] = 0.1

    decrease_mask = np.where(norm_vals > 1.1)[0]
    if len(decrease_mask) > 0:
        decrease_chans = np.array(channels)[decrease_mask]
        warnings.warn(
            "The following channel(s) are at greater than 110% sensitivity, which may indicate "
            "that your detector was overgained for this run for fov {}. "
            "Normalization capped at 0.9X for: {}.".format(fov, decrease_chans)
        )
        norm_vals[decrease_mask] = 1.1

    # check if any additional values are outside expected range
    extreme_mask = np.where(np.logical_or(norm_vals < extreme_vals[0], norm_vals > extreme_vals[1]))

    # remove channels that have been filtered by abnormal_increase_mask and decrease_mask
    extreme_mask = np.setdiff1d(extreme_mask, np.union1d(abnormal_increase_mask, decrease_mask))

    if len(extreme_mask) > 0:
        bad_channels = np.array(channels)[extreme_mask]
        warnings.warn(
            "The following additional channel(s) had an extreme normalization "
            "value for fov {}. Manual inspection for accuracy is "
            "recommended: {}".format(fov, bad_channels)
        )

    # correct images and save, ensure that no division by zero happens
    norm_vals = norm_vals.astype(img_data.dtype)
    norm_div = norm_vals.reshape((1, 1, 1, len(norm_vals)))
    normalized_images = np.ma.divide(img_data.values, norm_div).filled(0)

    for idx, chan in enumerate(channels):
        fname = os.path.join(output_fov_dir, chan + ".tiff")
        image_utils.save_image(fname, normalized_images[0, :, :, idx])

    # save logs
    log_df = pd.DataFrame({"channels": channels, "norm_vals": norm_vals})
    log_df.to_csv(os.path.join(output_fov_dir, "normalization_coefs.csv"), index=False)


def normalize_image_data(
    img_dir,
    norm_dir,
    pulse_height_dir,
    panel_info,
    img_sub_folder="",
    mass_obj_func="poly_2",
    extreme_vals=(0.4, 1.1),
    norm_func_path=os.path.join("..", "tuning_curves", "avg_norm_func_2600.json"),
    autogain=False,
):
    """Normalizes image data based on median pulse height from the run and a tuning curve.

    Args:
        img_dir (str): directory with the image data
        norm_dir (str): directory where the normalized images will be saved
        pulse_height_dir (str): directory containing per-fov pulse heights
        panel_info (pd.DataFrame): mapping between channels and masses
        img_sub_folder (str): subfolder containing images
        mass_obj_func (str): class of function to use for modeling MPH over time per mass
        extreme_vals (tuple): determines the range for norm vals which will raise a warning
        norm_func_path (str): file containing the saved weights for the normalization function
        autogain (bool): whether the run had autogain turned on or not
    """
    # error checks
    if not os.path.exists(norm_func_path):
        raise ValueError(
            "No normalization function found. You will need to run "
            "section 3 of the 1_set_up_toffy.ipynb notebook to generate the "
            "necessary function before you can normalize your data"
        )

    # create normalization function for mapping MPH to counts
    norm_json = read_json_file(norm_func_path)

    img_fovs = io_utils.list_folders(img_dir, "fov")

    norm_weights, norm_name = norm_json["weights"], norm_json["name"]
    norm_func = create_prediction_function(norm_name, norm_weights)

    # combine pulse heights together into single df
    pulse_height_df = create_fitted_pulse_heights_file(
        pulse_height_dir=pulse_height_dir,
        panel_info=panel_info,
        norm_dir=norm_dir,
        mass_obj_func=mass_obj_func,
        autogain=autogain,
    )
    # add channel name to pulse_height_df
    renamed_panel = panel_info.rename({"Mass": "mass"}, axis=1)
    pulse_height_df = pulse_height_df.merge(renamed_panel, how="left", on=["mass"])
    pulse_height_df = pulse_height_df.sort_values("Target")

    # make sure FOVs used to construct tuning curve are same ones being normalized
    pulse_fovs = np.unique(pulse_height_df["fov"])
    misc_utils.verify_same_elements(image_data_fovs=img_fovs, pulse_height_csv_files=pulse_fovs)

    # loop over each fov
    for fov in img_fovs:
        # compute per-mass normalization constant
        pulse_height_fov = pulse_height_df.loc[pulse_height_df["fov"] == fov, :]
        channels = pulse_height_fov["Target"].values
        norm_vals = norm_func(pulse_height_fov["pulse_height_fit"].values)

        # get images
        images = load_utils.load_imgs_from_tree(
            img_dir, fovs=[fov], channels=channels, img_sub_folder=img_sub_folder
        )

        # normalize and save
        normalize_fov(
            img_data=images,
            norm_vals=norm_vals,
            norm_dir=norm_dir,
            fov=fov,
            channels=channels,
            extreme_vals=extreme_vals,
        )


def check_detector_voltage(run_dir):
    """Check all FOVs in a run to determine whether the detector voltage stays constant.

    Args:
        run_dir(string): path to directory containing json files of all fovs in the run
    Return:
        raise error if changes in voltage were found between fovs
    """
    fovs = io_utils.remove_file_extensions(io_utils.list_files(run_dir, substrs=".bin"))
    changes_in_voltage = []

    # skip any damaged fovs
    empty_fovs = check_for_empty_files(run_dir)
    fovs = list(set(fovs).difference(empty_fovs))
    fovs = ns.natsorted(fovs)

    # check for voltage changes and add to list of dictionaries
    for i, fov in enumerate(fovs):
        fov_data = read_json_file(os.path.join(run_dir, fov + ".json"))

        # locate index storing the detector voltage
        for j in range(0, len(fov_data["hvDac"])):
            if fov_data["hvDac"][j]["name"] == "Detector":
                index = j
                break
        fov_voltage = fov_data["hvDac"][index]["currentSetPoint"]

        if i == 0:
            voltage_level = fov_voltage

        # detector voltage for current fov is different than previous
        elif fov_voltage != voltage_level:
            changes_in_voltage.append({fovs[i - 1]: voltage_level, fovs[i]: fov_voltage})
            voltage_level = fov_voltage

    err_str = ""
    for i, change in enumerate(changes_in_voltage):
        keys = list(change.keys())
        err_i = "Between {0} and {1} the voltage changed from {2} to {3}.".format(
            keys[0], keys[1], change[keys[0]], change[keys[1]]
        )
        err_str = err_str + "\n" + err_i

    # non-empty list of changes will raise an error
    if changes_in_voltage:
        raise ValueError("Changes in detector voltage were found during the run:\n" + err_str)<|MERGE_RESOLUTION|>--- conflicted
+++ resolved
@@ -665,15 +665,10 @@
     return pulse_height_df
 
 
-<<<<<<< HEAD
 def create_fitted_pulse_heights_file(
     pulse_height_dir, panel_info, norm_dir, mass_obj_func, autogain=False
 ):
     """Create a single file containing the pulse heights after fitting a curve per mass
-=======
-def create_fitted_pulse_heights_file(pulse_height_dir, panel_info, norm_dir, mass_obj_func):
-    """Create a single file containing the pulse heights after fitting a curve per mass.
->>>>>>> bdd0d649
 
     Args:
         pulse_height_dir (str): path to directory containing pulse height csvs
