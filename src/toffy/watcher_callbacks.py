import inspect
import os
import warnings
from dataclasses import dataclass, field
from typing import Iterable

# prevent memory leaking from creating plots that are never shown
import matplotlib

matplotlib.use("Agg")

import pandas as pd
import xarray as xr
from alpineer import io_utils, misc_utils
from mibi_bin_tools.bin_files import _write_out, extract_bin_files
from mibi_bin_tools.type_utils import any_true

from toffy.bin_extraction import incomplete_fov_check
from toffy.image_stitching import stitch_images
from toffy.json_utils import missing_fov_check
from toffy.mph_comp import combine_mph_metrics, compute_mph_metrics, visualize_mph
from toffy.normalize import write_mph_per_mass
from toffy.panel_utils import modify_panel_ranges
from toffy.qc_comp import combine_qc_metrics, compute_qc_metrics_direct
from toffy.qc_metrics_plots import visualize_qc_metrics
from toffy.settings import QC_COLUMNS

RUN_PREREQUISITES = {
    "plot_qc_metrics": set(["generate_qc"]),
    "plot_mph_metrics": set(["generate_mph"]),
    "image_stitching": set(["extract_tiffs"]),
}


# If FovCallbacks ever should pass data to RunCallbacks, make this a dataclass following the
# field structure outlined for __fov_data and __panel in FovCallbacks
@dataclass
class RunCallbacks:
    run_folder: str

    def plot_qc_metrics(self, qc_out_dir: str, warn_overwrite=False, **kwargs):
        """Plots qc metrics generated by the `generate_qc` callback

        Args:
            qc_out_dir (str):
                Directory containing qc metric csv
            warn_overwrite (bool): whether to warn if existing `_combined.csv` file found,
                needed to curb watcher output if `plot_qc_metrics` set as intermediate callback
            **kwargs (Dict[str, Any]):
                Additional arguments for `toffy.qc_comp.visualize_qc_metrics`.
                Accepted kwargs are

             - axes_size
             - wrap
             - dpi
             - save_dir
        Returns:
            dict:
                Maps each metric name to their respective plot
        """
        # filter kwargs
        valid_kwargs = ["axes_size", "wrap", "dpi", "save_dir"]
        viz_kwargs = {k: v for k, v in kwargs.items() if k in valid_kwargs}
        qc_plots = {}

        combine_qc_metrics(qc_out_dir, warn_overwrite=warn_overwrite)
        for metric_name in QC_COLUMNS:
            qc_plots[metric_name] = visualize_qc_metrics(
                metric_name, qc_out_dir, **viz_kwargs, return_plot=True
            )

        return qc_plots

    def plot_mph_metrics(self, mph_out_dir, plot_dir, warn_overwrite=False, **kwargs):
        """Plots mph metrics generated by the `generate_mph` callback

        Args:
            mph_out_dir (str): directory containing mph metric csv
            plot_dir (str): director to store the plot to
            warn_overwrite (bool): whether to warn if existing `_combined.csv` file found,
                needed to curb watcher output if `plot_mph_metrics` set as intermediate callback
            **kwargs (Dict[str, Any]):
                Additional arguments for `toffy.mph_comp.visualize_mph`.
                Accepted kwargs are

             - regression
        Returns:
            matplotlib.figure.Figure:
                The figure containing the MPH plot
        """
        if not os.path.exists(plot_dir):
            os.makedirs(plot_dir)

        # filter kwargs
        valid_kwargs = [
            "regression",
        ]
        viz_kwargs = {k: v for k, v in kwargs.items() if k in valid_kwargs}

        # set verbose to false to prevent overwrite error from popping up each FOV
        mph_df = combine_mph_metrics(mph_out_dir, return_data=True, warn_overwrite=warn_overwrite)
        mph_fig = visualize_mph(mph_df, plot_dir, **viz_kwargs, return_plot=True)

        return mph_fig

    def image_stitching(self, tiff_out_dir, **kwargs):
        """Stitches individual FOV channel images together into one tiff

        Args:
            tiff_out_dir (str): directory containing extracted images
            **kwargs (Dict[str, Any]):
                Additional arguments for `toffy.image_stitching.stitch_images`.
                Accepted kwargs are

             - channels
        """
        # filter kwargs
        valid_kwargs = ["channels"]
        viz_kwargs = {k: v for k, v in kwargs.items() if k in valid_kwargs}

        stitch_images(tiff_out_dir, self.run_folder, **viz_kwargs)

<<<<<<< HEAD
    def check_missing_fovs(self, **kwargs):
        """Checks for associated bin/json files per FOV
        Raises:
            Warning if any fov data is missing
        """
        missing_fov_check(self.run_folder, os.path.basename(self.run_folder))
=======
    def check_incomplete_fovs(self, tiff_out_dir, **kwargs):
        """Checks for partial images (even when fully extracted)

        Args:
            tiff_out_dir (str): directory containing extracted images
        Raises:
            Warning if any  FOVs have partially generated images
        """
        incomplete_fov_check(self.run_folder, tiff_out_dir)
>>>>>>> 13bc9fad


@dataclass
class FovCallbacks:
    run_folder: str
    point_name: str
    overwrite: bool
    __panel: pd.DataFrame = field(default=None, init=False)
    __panel_prof: pd.DataFrame = field(default=None, init=False)
    __fov_data: xr.DataArray = field(default=None, init=False)
    __fov_data_prof: xr.DataArray = field(default=None, init=False)

    def _generate_fov_data(
        self,
        panel: pd.DataFrame,
        extract_prof: bool,
        intensities=["Au", "chan_39"],
        replace=True,
        time_res=0.0005,
        **kwargs,
    ):
        """Extracts data from bin files using the given panel

        The data and the panel are then cached members of the FovCallbacks object

        Both the deficient and proficient extracted data and panel are computed and cached

        Args:
            panel (pd.DataFrame):
                Panel used for extraction
            extract_prof (bool):
                If set, extract proficient data
            intensities (bool | List[str]):
                Intensities argument for `mibi_bin_tools.bin_files.extract_bin_files`
            replace (bool):
                Whether to replace pulse images with intensity
            time_res (float):
                Time resolution argument for `mibi_bin_tool.bin_files.extract_bin_files`
            **kwargs (dict):
                Unused kwargs for other functions
        """
        self.__fov_data = extract_bin_files(
            data_dir=self.run_folder,
            out_dir=None,
            include_fovs=[self.point_name],
            panel=panel,
            intensities=intensities,
            replace=replace,
            time_res=time_res,
        )
        self.__panel = panel

        if extract_prof:
            # adds an offset of 0.3 to 'Start' and 'Stop' columns, modifying extraction range
            # from (-0.3, 0) to (0, 0.3) for proficient extraction
            panel_prof = modify_panel_ranges(panel, start_offset=0.3, stop_offset=0.3)
            self.__fov_data_prof = extract_bin_files(
                data_dir=self.run_folder,
                out_dir=None,
                include_fovs=[self.point_name],
                panel=panel_prof,
                intensities=intensities,
                replace=replace,
                time_res=time_res,
            )
            self.__panel_prof = panel_prof

    def extract_tiffs(
        self, tiff_out_dir: str, panel: pd.DataFrame, extract_prof: bool = True, **kwargs
    ):
        """Extract tiffs into provided directory, using given panel

        Done for both the extracted deficient and proficient data

        Args:
            tiff_out_dir (str):
                Path where tiffs are written
            panel (pd.DataFrame):
                Target mass integration ranges
            extract_prof (bool):
                If set, extract mass proficient data
            **kwargs (dict):
                Additional arguments for `mibi_bin_tools.bin_files.extract_bin_files`.
                Accepted kwargs are

             - intensities
             - replace
             - time_res
        """
        if not os.path.exists(tiff_out_dir):
            os.makedirs(tiff_out_dir)

        extracted_img_dir = os.path.join(tiff_out_dir, self.point_name)
        unextracted_chan_tiffs = []

        # in the case all images have been extracted, simply return
        if os.path.exists(extracted_img_dir) and not self.overwrite:
            all_chan_tiffs = [f"{ct}.tiff" for ct in panel["Target"]]
            extracted_chan_tiffs = io_utils.list_files(extracted_img_dir, substrs=".tiff")
            unextracted_chan_tiffs = set(all_chan_tiffs).difference(extracted_chan_tiffs)

            if len(unextracted_chan_tiffs) == 0:
                warnings.warn(f"Images already extracted for FOV {self.point_name}")
                return

        # ensure we don't re-extract channels that have already been extracted
        if unextracted_chan_tiffs and not self.overwrite:
            unextracted_chans = io_utils.remove_file_extensions(unextracted_chan_tiffs)
            panel = panel[panel["Target"].isin(unextracted_chans)]

        if self.__fov_data is None or self.__fov_data_prof is None:
            self._generate_fov_data(panel, extract_prof, **kwargs)

        intensities = kwargs.get("intensities", ["Au", "chan_39"])
        if any_true(intensities) and type(intensities) is not list:
            intensities = list(self.__fov_data.channel.values)

        _write_out(
            img_data=self.__fov_data[0, :, :, :, :].values,
            out_dir=tiff_out_dir,
            fov_name=self.point_name,
            targets=list(self.__fov_data.channel.values),
            intensities=intensities,
        )

        if extract_prof:
            _write_out(
                img_data=self.__fov_data_prof[0, :, :, :, :].values,
                out_dir=tiff_out_dir + "_proficient",
                fov_name=self.point_name,
                targets=list(self.__fov_data.channel.values),
                intensities=intensities,
            )

    def generate_qc(
        self, qc_out_dir: str, panel: pd.DataFrame = None, extract_prof: bool = True, **kwargs
    ):
        """Generates qc metrics from given panel, and saves output to provided directory

        Args:
            qc_out_dir (str):
                Path where qc_metrics are written
            panel (pd.DataFrame):
                Target mass integration ranges
            extract_prof (bool):
                If set, extract mass proficient data
            **kwargs (dict):
                Additional arguments for `toffy.qc_comp.compute_qc_metrics`. Accepted kwargs are:

             - gaussian_blur
             - blur_factor
        """
        if not os.path.exists(qc_out_dir):
            os.makedirs(qc_out_dir)

        if self.__fov_data is None:
            if panel is None:
                raise ValueError("Must provide panel if fov data is not already generated...")
            self._generate_fov_data(panel, extract_prof, **kwargs)

        qc_metric_paths = [
            os.path.join(qc_out_dir, f"{self.point_name}_nonzero_mean_stats.csv"),
            os.path.join(qc_out_dir, f"{self.point_name}_total_intensity_stats.csv"),
            os.path.join(qc_out_dir, f"{self.point_name}_percentile_99_9_stats.csv"),
        ]
        if all([os.path.exists(qc_file) for qc_file in qc_metric_paths]) and not self.overwrite:
            warnings.warn(f"All QC metrics already extracted for FOV {self.point_name}")
            return

        metric_data = compute_qc_metrics_direct(
            image_data=self.__fov_data,
            fov_name=self.point_name,
            gaussian_blur=kwargs.get("gaussian_blur", False),
            blur_factor=kwargs.get("blur_factor", 1),
        )

        for metric_name, data in metric_data.items():
            data.to_csv(os.path.join(qc_out_dir, metric_name), index=False)

    def generate_mph(self, mph_out_dir, **kwargs):
        """Generates mph metrics from given panel, and saves output to provided directory

        Args:
            mph_out_dir (str): where to output mph csvs to
            **kwargs (dict):
                Additional arguments for `toffy.mph_comp.compute_mph_metrics`. Accepted kwargs are:

             - mass
             - mass_start
             - mass_stop
        """
        if not os.path.exists(mph_out_dir):
            os.makedirs(mph_out_dir)

        mph_pulse_file = os.path.join(mph_out_dir, f"{self.point_name}-mph_pulse.csv")
        if os.path.exists(mph_pulse_file) and not self.overwrite:
            warnings.warn(f"MPH pulse metrics already extracted for FOV {self.point_name}")
            return

        compute_mph_metrics(
            bin_file_dir=self.run_folder,
            csv_dir=mph_out_dir,
            fov=self.point_name,
            mass=kwargs.get("mass", 98),
            mass_start=kwargs.get("mass_start", 97.5),
            mass_stop=kwargs.get("mass_stop", 98.5),
        )

    def generate_pulse_heights(self, pulse_out_dir: str, panel: pd.DataFrame = None, **kwargs):
        """Generates pulse height csvs from bin files, and saves output to provided directory

        Args:
            pulse_out_dir (str): where to output pulse height csvs
            panel (pd.DataFrame): Target mass integration ranges
            **kwargs (dict):
                Additional arguments for `toffy.normalize.write_mph_per_mass`. Accepted kwargs are:

             - start_offset
             - stop_offset
        """
        if not os.path.exists(pulse_out_dir):
            os.makedirs(pulse_out_dir)

        pulse_height_file = os.path.join(pulse_out_dir, f"{self.point_name}_pulse_heights.csv")
        if os.path.exists(pulse_height_file) and not self.overwrite:
            warnings.warn(f"Pulse heights per mass already extracted for FOV {self.point_name}")
            return

        write_mph_per_mass(
            base_dir=self.run_folder,
            output_dir=pulse_out_dir,
            fov=self.point_name,
            masses=panel["Mass"].values,
            start_offset=kwargs.get("mass_start", 0.3),
            stop_offset=kwargs.get("mass_stop", 0),
        )


def build_fov_callback(*args, **kwargs):
    """Assembles callbacks to be run for each transferred FoV

    Args:
        *args (List[str]):
            Names of member functions of `FovCallbacks` to chain together
        **kwargs (Dict[str, Any]):
            Arguments to pass to `FovCallbacks` member functions specified in *args

    Raises:
        ValueError:
            Raised on non-existant member function or missing required kwarg

    Returns:
        Callable[[str, str], None]
            Chained fov callback which will execute all specified callbacks
    """
    # retrieve all 'non-special' methods of FovCallbacks
    methods = [attr for attr in dir(FovCallbacks) if attr[0] != "_"]

    # validate user callback settings
    misc_utils.verify_in_list(arg_strings=args, valid_callbacks=methods)
    for arg in args:
        # check that required (non-keyword) arguments for `arg` is present in passed `**kwargs`
        argnames = inspect.getfullargspec(getattr(FovCallbacks, arg))[0]
        argnames = [argname for argname in argnames if argname != "self"]
        misc_utils.verify_in_list(required_arguments=argnames, passed_arguments=list(kwargs.keys()))

    # construct actual callback
    def fov_callback(run_folder: str, point_name: str, overwrite: bool = False):
        # construct FovCallback object for given FoV
        callback_obj = FovCallbacks(run_folder, point_name, overwrite)

        # for each member, retrieve the member function and run it
        for arg in args:
            if cb := getattr(callback_obj, arg, None):
                cb(**kwargs)
            else:
                # unreachable...
                raise ValueError(f"Could not locate attribute {arg} in FovCallback object")

    return fov_callback


def build_callbacks(
    run_callbacks: Iterable[str],
    intermediate_callbacks: Iterable[str] = None,
    fov_callbacks: Iterable[str] = ("extract_tiffs",),
    **kwargs,
):
    """Deduces and assembles all run & FoV callbacks for the watcher function

    Args:
        run_callbacks (Iterable[str]):
            List of run callback names.  These will deduce the prerequisite fov callbacks
        intermediate_callbacks (Iterable[str]):
            List of intermediate callback names, these will be subsets of `run_callbacks`
            but overriden to act as `fov_callbacks`
        fov_callbacks (Iterable[str]):
            List of fov callbacks to be run, regardless of prerequisite status
        **kwargs (Dict[str, Any]):
            Arguments to pass to `RunCallbacks` and `FovCallbacks` member functions

    Raises:
        ValueError:
            Raised on non-existant member function or missing required kwarg

    Returns:
        Callable[[None,], None], Callable[[str, str], None]:
            Assembled run callback and fov callback
    """

    methods = [attr for attr in dir(RunCallbacks) if attr[0] != "_"]

    fov_callbacks = set(fov_callbacks)

    misc_utils.verify_in_list(requested_callbacks=run_callbacks, valid_callbacks=methods)
    if intermediate_callbacks:
        misc_utils.verify_in_list(
            intermediate_callbacks=intermediate_callbacks, valid_callbacks=methods
        )

    callbacks_with_prereq = (
        run_callbacks + intermediate_callbacks if intermediate_callbacks else run_callbacks[:]
    )

    for run_cb in callbacks_with_prereq:
        argnames = inspect.getfullargspec(getattr(RunCallbacks, run_cb))[0]
        argnames = [argname for argname in argnames if argname != "self"]

        misc_utils.verify_in_list(required_arguments=argnames, passed_arguments=list(kwargs.keys()))

        fov_callbacks = fov_callbacks.union(RUN_PREREQUISITES.get(run_cb, set()))

    fov_callback = build_fov_callback(*list(fov_callbacks), **kwargs)

    def run_callback(run_folder: str):
        callback_obj = RunCallbacks(run_folder)

        for run_cb in run_callbacks:
            if cb := getattr(callback_obj, run_cb, None):
                cb(**kwargs)
            else:
                # unreachable...
                raise ValueError(f"Could not locate attribute {run_cb} in RunCallbacks object")

    intermediate_callback = None
    if intermediate_callbacks:

        def intermediate_callback(run_folder: str):
            callback_obj = RunCallbacks(run_folder)
            inter_return_vals = {}

            for run_cb in intermediate_callbacks:
                if cb := getattr(callback_obj, run_cb, None):
                    inter_return_vals[cb.__func__.__name__] = cb(**kwargs)
                else:
                    # unreachable...
                    raise ValueError(f"Could not locate attribute {run_cb} in RunCallbacks object")

            return inter_return_vals

    return fov_callback, run_callback, intermediate_callback<|MERGE_RESOLUTION|>--- conflicted
+++ resolved
@@ -120,24 +120,22 @@
 
         stitch_images(tiff_out_dir, self.run_folder, **viz_kwargs)
 
-<<<<<<< HEAD
+    def check_incomplete_fovs(self, tiff_out_dir, **kwargs):
+        """Checks for partial images (even when fully extracted)
+
+        Args:
+            tiff_out_dir (str): directory containing extracted images
+        Raises:
+            Warning if any  FOVs have partially generated images
+        """
+        incomplete_fov_check(self.run_folder, tiff_out_dir)
+
     def check_missing_fovs(self, **kwargs):
         """Checks for associated bin/json files per FOV
         Raises:
             Warning if any fov data is missing
         """
         missing_fov_check(self.run_folder, os.path.basename(self.run_folder))
-=======
-    def check_incomplete_fovs(self, tiff_out_dir, **kwargs):
-        """Checks for partial images (even when fully extracted)
-
-        Args:
-            tiff_out_dir (str): directory containing extracted images
-        Raises:
-            Warning if any  FOVs have partially generated images
-        """
-        incomplete_fov_check(self.run_folder, tiff_out_dir)
->>>>>>> 13bc9fad
 
 
 @dataclass
