# toffy
The toffy repo is designed to simplify the process of generating and processing data on the MIBIScope platform.

This repo is currently in beta testing. None of the code has been published yet, and we will be making breaking changes frequently. If you find bugs, please [open an issue](https://github.com/angelolab/toffy/issues/new/choose). If you have questions or want to collaborate, please reach out to Noah (nfgreen@stanford.edu)

## Table of Contents
- [Overview](#overview)
  - [1. Using toffy for the first time](#1-using-toffy-for-the-first-time)
  - [2. Setting up a MIBI run](#2-setting-up-a-mibi-run)
  - [3. Evaluating a MIBI run](#3-evaluating-a-mibi-run)
  - [4. Processing data after a MIBI run](#4-processing-mibi-data)
  - [5. Formatting data for downstream analysis](#5-formatting-mibi-runs-for-analysis)
- [Installation](#installation)
  - [Requirements for specific operating systems](#requirements-for-specific-operating-systems)
    - [Windows](#windows)
    - [macOS](#macos)
  - [Setting up the virtual environment](#setting-up-the-virtual-environment)
  - [Using the repo](#using-the-repo)
  - [Updating the repo](#updating-the-repo)
- [Directory structure](#directory-structure)
- [Panel format](#panel-format)
- [Median Pulse Height](#median-pulse-height)
- [Questions?](#questions)

## Overview
The repo has four main parts, with associated code and jupyter notebooks for each.

### 1. Using toffy for the first time
The first time you use toffy on one of the commercial instruments, you'll need to perform some basic tasks to ensure everything is working properly. The [set up](./templates/1_set_up_toffy.ipynb) jupyter notebook will guide you through this process and the resulting directory structure is explained below ([directory structure](#directory-structure)).

### 2. Setting up a MIBI run 
For large MIBI runs, it is often convenient to automatically generate the JSON file containing the individual FOVs. There are two notebooks for this task, one for large tiled regions, the second for TMAs. If you will be tiling multiple adjacent FOVs together into a single image, the [tiling](./templates/2_create_tiled_mibi_run.ipynb) notebook can automate this process. You provide the location of the top corner of the tiled region, along with the number of fovs along the rows and columns, and it will automatically create the appropriate JSON file. 

The [second notebook](./templates/2_create_tma_mibi_run.ipynb) is for TMAs. This notebook is run after you have selected the appropriate cores from the TMA. It will generate an overlay with the image of the TMA and the locations you picked to ensure you selected the correct cores. It will then check that they are named correctly and that there are no duplicates.

### 3. Evaluating a MIBI run
There are a number of different computational tasks to complete once a MIBI run has finished to ensure everything went smoothly. 

- 3a: real time monitoring. The [MIBI monitoring](./templates/3a_monitor_MIBI_run.ipynb) notebook will monitor an ongoing MIBI run, and begin processing the image data as soon as it is generated. This notebook is being continually be updated as we move more of our processing pipeline to happen in real time as the data is generated.
- 3b - 3e: post-run monitoring. For each step in the monitoring notebook, we have a dedicated notebook that can perform the same tasks once a run is complete. 
  - 3b: [image extraction notebook](./templates/3b_extract_images_from_bin.ipynb) will extract images from bin files that have not already been processed
  - 3c: [qc metrics notebook](./templates/3c_generate_qc_metrics.ipynb) computes and visualizes the QC metrics for the images
  - 3d: [median pulse heights notebook](./templates/3d_compute_median_pulse_height.ipynb) generates plots showing median pulse heights for each FOV, along with estimated run time
  - 3e: [stitch images notebook](./templates/3e_stitch_images.ipynb) creates a single stitched image for each channel in your panel across all of the FOVs in your run

### 4. Processing MIBI data
Once your run has finished, you can begin to process the data to make it ready for analysis. To remove background signal contamination, as well as compensate for channel crosstalk, you can use the [compensation](./templates/4a_compensate_image_data.ipynb) notebook. This will guide you through the Rosetta algorithm, which uses a flow-cytometry style compensation approach to remove spurious signal. 

Following compensation, you will want to normalize your images to ensure consistent intensity across the run. You can use the [normalization](./templates/4b_normalize_image_data.ipynb) notebook to perform this step. 


### 5. Formatting MIBI runs for analysis
After the image processing and cleanup from *toffy* is complete, the final step is to format your data to faciliate easy downstream analysis. The [reorganization](./templates/5_rename_and_reorganize.ipynb) notebook will walk you through the process of renaming FOVs, combining partial runs, and consolidating your images.

## Pipeline Flowchart

![flow-chart](templates/img/toffy_processing.png)

## Installation
In order to get toffy working, you'll need to first install some dependencies and the repository itself.

### Requirements for specific operating systems
The process of setting up is largely the same for different operating systems. However, there are a few key differences. 

#### Windows

- You must have **C++ Build Tools** (VS19) installed. 
Go to  https://visualstudio.microsoft.com/visual-cpp-build-tools/ and click 'Download Build Tools'.
Open the installer and make sure you are installing the package labeled *C++ build tools*, then follow the prompts.
    - **(If installing on CAC, you will need the admin password and must contact support@ionpath.com)**
    - **Git - CAC:** We highly recommend installing git system-wide on the CAC, by downloading the installation utility [here](https://git-scm.com/downloads).
       1. Under Standalone Installer, click the 64-bit Git for Windows Setup link to download the proper installer.
       2. Run the Git setup `.exe` file. It should be version 2.37.1 or higher.
       3. Click `Yes` to allow Git to make the necessary changes.
       4. Click `Next` to accept the GNU License. 
       5. Click `Next` to save Git in it's default location. ![alt text](templates/img/git_install/step_01.png "Select Destination Location")
       6. Next, the installer will give you a list of options for each menu. Leave everything to it's default. **We recommend to not change anything, unless you are confident on what you are doing.**
       7. The last menu, will ask if you would like to use any experimental options. Click `Install`, and leave the experimental options unchecked. This will now install Git. ![alt text](templates/img/git_install/step_02.png).
       8.  Open the Windows Terminal, and within the Powershell Tab type `Git` and hit enter. If you see the following output, you're good to go! ![alt text](templates/img/git_install/step_03.png)

- You will need the latest version of Anaconda (**Miniconda** preferred). 
Download here: https://docs.conda.io/en/latest/miniconda.html and select the appropriate download for your system.
Choose "Just Me" option for installation, and do not need to select the "Tutorial" or "Getting Started" options.
Continue with the installation.

#### macOS
- You will need the latest version of Anaconda (**Miniconda** preferred). 
Download here: https://docs.conda.io/en/latest/miniconda.html and select the appropriate download for your system.
Choose "Just Me" option for installation, and do not need to select the "Tutorial" or "Getting Started" options.
Continue with the installation.

### Setting up the virtual environment
* For Windows, you will need open the Anaconda powershell prompt instead of the regular powershell prompt for the following.
<p align="center">
<img height="400" src="templates/img/conda_powershell.png" width="500"/>
</p>

* If macOS user, open terminal. 

If you do not already have git installed, run
```
conda install git
```
Navigate to the desired location (ex: Documents) and clone the repo.
```
cd .\Documents\
git clone https://github.com/angelolab/toffy.git
```

Move into directory and build the environment

```
cd toffy
conda env create -f environment.yml
```

This creates a *Python 3.8* environment named `toffy_env`. You can view everything that gets installed by looking at the `environment.yml` file.

### Using the repo
Once you're ready to use the repo, enter the following commands. 

First, activate the environment:

```
conda activate toffy_env
```

Once activated, notebooks can be used via this command:

```
jupyter lab --allow-root
```

You can leave the jupyter notebook running once you're done. If it ever gets closed or you need to reopen it, just follow the steps above.

### Updating the repo

The toffy repo is constantly being updated. In order to get those changes to your version, you'll need to tell git to update with the following command:
```
git pull
```

After performing the above command, you will sometimes need to update your environment:

```
conda remove --name toffy_env --all
conda env create -f environment.yml
```

## Directory structure
Data from each run on the MIBI will be stored in the default base directory `D:\\Data`, in a subdirectory labeled with the run name.
The [set up](./templates/1_set_up_toffy.ipynb) jupyter notebook creates the following folders that will be used throughout toffy.
<br> <br>
Four new folders are created on the D drive:
- `Extracted_Images`: stores the raw images extracted from the bin files in either the [MIBI monitoring notebook](./templates/3a_monitor_MIBI_run.ipynb) or the [extraction notebook](./templates/3b_extract_images_from_bin.ipynb).
- `Rosetta_Compensated_Images`: contains the images after being processed with the Rosetta algorithm in the [compensate image data notebook](./templates/4a_compensate_image_data.ipynb)
- `Normalized_Images`: contains the images after accounting for intensity normalization in the [normalization notebook](./templates/4b_normalize_image_data.ipynb)
- `Cohorts`: final location of your completely processed image data after renaming the folders and files in the [renaming and reorganizing notebook](./templates/5_rename_and_reorganize.ipynb)

![alt text](templates/img/D_dirs.png)
<br><br>
Within `C:\\Users\\Customer.ION\\Documents` are directories that store necessary files used to set up and monitor a MIBI run.
- `tiled_image_jsons`: stores all files used to set up a tiled run in the [tiling notebook](./templates/2_create_tiled_mibi_run.ipynb)
- `autolabeled_tma_jsons`: stores all files used to set up a tma run in the [tma notebook](./templates/2_create_tma_mibi_run.ipynb)
- `panel_files`: directory containing the run panel file, needed for notebooks 3a, 3b, 4a, and 4b.
- `run_metrics`: contains the data files produced by the [QC](./templates/3c_generate_qc_metrics.ipynb) and [MPH notebooks](./templates/3d_compute_median_pulse_height.ipynb)
- `watcher_logs`: contains the log file of FOVs which have been processed in the [monitoring notebook](./templates/3a_monitor_MIBI_run.ipynb)
- `normalization_curve`: directory which stores the normalization curve file for the machine that was produced by the [set up notebook](./templates/1_set_up_toffy.ipynb) and necessary for [notebook 4b](./templates/4b_normalize_image_data.ipynb)

![alt text](templates/img/C_dirs.gif)
<<<<<<< HEAD
=======
<br><br>
You can see below how to pin a folder to quick access. We suggest pinning the following folders: `tiled_image_jsons`, `autolabeled_jsons`, `run_metrics`.

![alt text](templates/img/quick_access.gif)

>>>>>>> a18f859e

## Panel format
Many of the scripts in `toffy` require a panel file. This file identifies which targets have been put on which masses. For an example of what the format should be, you can look at the [example panel file](https://github.com/angelolab/toffy/blob/main/files/example_panel_file.csv). Some panels will not have targets on every mass; in this case, it's important that you just leave the placeholder row in the panel, and not delete it, in order to ensure that all the notebooks work as expected. Similarly, if you have multiple targets on the same mass, don't add a unique row for each, just give them a consolidated name. 

## Median Pulse Height
The median pulse height (MPH) provides a way to assess the sensitivity of the detector, independent of the specific sample being acquired. It uses characteristics of the output from the detector itself to determine what fraction of maximum sensitivity the instrument is currently running at. We use this fraction of the maximum sensitivity to determine 1) when the detector needs to be swept again and 2) how much to normalize our images by after the fact the correct for this change in sensitivity. The minimum MPH required to still have acceptable signal will depend in part on the markers in your panel, the settings of the instrument, and other factors. However, we often find that the miniumum is somewhere between 5,000 and 6,000 MPH. 

## Questions?

Feel free to open an [issue](https://github.com/angelolab/toffy/issues) on our GitHub page.

Before opening, please double check and see that someone else hasn't opened an issue for your question already.<|MERGE_RESOLUTION|>--- conflicted
+++ resolved
@@ -168,14 +168,11 @@
 - `normalization_curve`: directory which stores the normalization curve file for the machine that was produced by the [set up notebook](./templates/1_set_up_toffy.ipynb) and necessary for [notebook 4b](./templates/4b_normalize_image_data.ipynb)
 
 ![alt text](templates/img/C_dirs.gif)
-<<<<<<< HEAD
-=======
 <br><br>
 You can see below how to pin a folder to quick access. We suggest pinning the following folders: `tiled_image_jsons`, `autolabeled_jsons`, `run_metrics`.
 
 ![alt text](templates/img/quick_access.gif)
 
->>>>>>> a18f859e
 
 ## Panel format
 Many of the scripts in `toffy` require a panel file. This file identifies which targets have been put on which masses. For an example of what the format should be, you can look at the [example panel file](https://github.com/angelolab/toffy/blob/main/files/example_panel_file.csv). Some panels will not have targets on every mass; in this case, it's important that you just leave the placeholder row in the panel, and not delete it, in order to ensure that all the notebooks work as expected. Similarly, if you have multiple targets on the same mass, don't add a unique row for each, just give them a consolidated name. 
