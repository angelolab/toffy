--- conflicted
+++ resolved
@@ -229,12 +229,7 @@
    "outputs": [],
    "source": [
     "auto_fov_names_path = os.path.join(tma_dir, '%s_automatic_fov_names.json' % tma_prefix)\n",
-<<<<<<< HEAD
     "mapping_path = os.path.join(tma_dir, '%s_mapping.json' % tma_prefix)"
-=======
-    "mapping_path = os.path.join(tma_dir, '%s_mapping.json' % tma_prefix)\n",
-    "remapped_fov_path = os.path.join(tma_dir, '%s_automatic_run.json' % tma_prefix)"
->>>>>>> 31217958
    ]
   },
   {
@@ -385,15 +380,7 @@
    "id": "958dd308-5cdf-4d6f-913f-b40705eb4757",
    "metadata": {},
    "source": [
-<<<<<<< HEAD
-    "### The variables below will control how the finalized run file JSON is created\n",
-    "\n",
-    "* `randomize`: shuffle the order of the FOVs in `remapped_fov_regions` to avoid potential batch effects of acquisition order\n",
-    "* `moly_insert`: insert a moly FOV between a specified interval of FOVs\n",
-    "* `moly_interval`: if `moly_insert` is set, controls how many FOVs are between each subsequent moly FOV"
-=======
     "Set `randomize` to `True` to shuffle the order of the FOVs in `remapped_fov_regions`. This avoids potential batch effects of acquisition order."
->>>>>>> 31217958
    ]
   },
   {
