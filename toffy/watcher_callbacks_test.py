--- conflicted
+++ resolved
@@ -41,14 +41,9 @@
 
         # just check SMA
         if 'extract_tiffs' in callbacks:
-<<<<<<< HEAD
             check_extraction_dir_structure(extracted_dir, point_names, ['SMA'],
                                            intensities, replace)
-        if 'genereate_qc' in callbacks:
-=======
-            check_extraction_dir_structure(extracted_dir, point_names, ['SMA'], intensities)
         if 'generate_qc' in callbacks:
->>>>>>> 9ba59a3a
             check_qc_dir_structure(qc_dir, point_names)
         if 'generate_mph' in callbacks:
             check_mph_dir_structure(qc_dir, point_names)
