--- conflicted
+++ resolved
@@ -173,11 +173,13 @@
     "generate_mph",
     "generate_pulse_heights",
 )
-<<<<<<< HEAD
-RUN_CALLBACKS = ("plot_qc_metrics", "plot_mph_metrics", "image_stitching", "check_missing_fovs")
-=======
-RUN_CALLBACKS = ("plot_qc_metrics", "plot_mph_metrics", "image_stitching", "check_incomplete_fovs")
->>>>>>> 13bc9fad
+RUN_CALLBACKS = (
+    "plot_qc_metrics",
+    "plot_mph_metrics",
+    "image_stitching",
+    "check_incomplete_fovs",
+    "check_missing_fovs",
+)
 
 
 def mock_visualize_qc_metrics(
@@ -580,11 +582,13 @@
         }
 
         return (
-<<<<<<< HEAD
-            ["plot_qc_metrics", "plot_mph_metrics", "image_stitching", "check_missing_fovs"],
-=======
-            ["plot_qc_metrics", "plot_mph_metrics", "image_stitching", "check_incomplete_fovs"],
->>>>>>> 13bc9fad
+            [
+                "plot_qc_metrics",
+                "plot_mph_metrics",
+                "image_stitching",
+                "check_incomplete_fovs",
+                "check_missing_fovs",
+            ],
             None,
             ["extract_tiffs", "generate_pulse_heights"],
             kwargs,
