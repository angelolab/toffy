import warnings

import natsort as ns

from toffy.json_utils import list_moly_fovs, check_for_empty_files
from mibi_bin_tools import bin_files, io_utils


<<<<<<< HEAD
def extract_missing_fovs(bin_file_dir, extraction_dir, panel,
                         extract_intensities=['Au', 'chan_39'], replace=True):
    """Check for already extracted FOV bin files, and extract the remaining (excluding moly)
=======
def extract_missing_fovs(bin_file_dir, extraction_dir, panel, extract_intensities, replace=True):
    """Check for already extracted FOV bin files, and extract the remaining
    (excluding moly fovs and fovs with empty json files)
>>>>>>> 81659480

    Args:
        bin_file_dir (str): path to directory containing the bin and json files
        extraction_dir (str): path to directory of already extracted FOVs
        panel (pd.DataFrame): file defining the panel info for bin file extraction
        extract_intensities (bool): whether to extract intensities from the bin files
        replace (bool): whether to replace pulse images with intensity
    """

    # retrieve all fov names from base_dir and extracted fovs from extraction_dir
    fovs = io_utils.remove_file_extensions(io_utils.list_files(bin_file_dir, substrs='.bin'))
    extracted_fovs = io_utils.list_folders(extraction_dir, substrs='fov')

    # filter out empty json file fovs
    empty_fovs = check_for_empty_files(bin_file_dir)
    if empty_fovs:
        fovs = list(set(fovs).difference(empty_fovs))

    # check for moly fovs
    moly_fovs = list_moly_fovs(bin_file_dir, fovs)

    if extracted_fovs:
        print("Skipping the following previously extracted FOVs: ", ", ".join(extracted_fovs))
    if moly_fovs:
        print("Moly FOVs which will not be extracted: ", ", ".join(moly_fovs))
    if empty_fovs:
        print("FOVs with empty json files which will not be extracted: ", ", ".join(empty_fovs))

    # extract missing fovs to extraction_dir
    non_moly_fovs = list(set(fovs).difference(moly_fovs))
    missing_fovs = list(set(non_moly_fovs).difference(extracted_fovs))
    missing_fovs = ns.natsorted(missing_fovs)

    if missing_fovs:
        print(f"Found {len(missing_fovs)} FOVs to extract.")
        bin_files.extract_bin_files(bin_file_dir, extraction_dir, include_fovs=missing_fovs,
                                    panel=panel, intensities=extract_intensities, replace=replace)
    else:
<<<<<<< HEAD
        raise Warning("No viable bin files were found in ", bin_file_dir)

    print("Extraction completed!")
=======
        warnings.warn(f"No viable bin files were found in {bin_file_dir}", UserWarning)
>>>>>>> 81659480
<|MERGE_RESOLUTION|>--- conflicted
+++ resolved
@@ -6,15 +6,10 @@
 from mibi_bin_tools import bin_files, io_utils
 
 
-<<<<<<< HEAD
 def extract_missing_fovs(bin_file_dir, extraction_dir, panel,
                          extract_intensities=['Au', 'chan_39'], replace=True):
-    """Check for already extracted FOV bin files, and extract the remaining (excluding moly)
-=======
-def extract_missing_fovs(bin_file_dir, extraction_dir, panel, extract_intensities, replace=True):
     """Check for already extracted FOV bin files, and extract the remaining
-    (excluding moly fovs and fovs with empty json files)
->>>>>>> 81659480
+        (excluding moly fovs and fovs with empty json files)
 
     Args:
         bin_file_dir (str): path to directory containing the bin and json files
@@ -53,10 +48,6 @@
         bin_files.extract_bin_files(bin_file_dir, extraction_dir, include_fovs=missing_fovs,
                                     panel=panel, intensities=extract_intensities, replace=replace)
     else:
-<<<<<<< HEAD
-        raise Warning("No viable bin files were found in ", bin_file_dir)
+        warnings.warn(f"No viable bin files were found in {bin_file_dir}", UserWarning)
 
-    print("Extraction completed!")
-=======
-        warnings.warn(f"No viable bin files were found in {bin_file_dir}", UserWarning)
->>>>>>> 81659480
+    print("Extraction completed!")