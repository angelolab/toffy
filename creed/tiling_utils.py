import copy
from IPython.display import display
import ipywidgets as widgets
from itertools import combinations, product
import json
import matplotlib.pyplot as plt
import numpy as np
from operator import itemgetter
import os
from skimage.draw import ellipse
from sklearn.utils import shuffle

<<<<<<< HEAD
from dataclasses import dataclass

=======
>>>>>>> c8835920
from creed import settings
from ark.utils import misc_utils


def assign_metadata_vals(input_dict, output_dict, keys_ignore):
    """Copy the `str`, `int`, `float`, and `bool` metadata keys of
    `input_dict` over to `output_dict`

    Args:
        input_dict (dict):
            The `dict` to copy the metadata values over from
        output_dict (dict):
            The `dict` to copy the metadata values into.
            Note that if a metadata key name in `input_dict` exists in `output_dict`,
            the latter's will get overwritten
        keys_ignore (list):
            The list of keys in `input_dict` to ignore

    Returns:
        dict:
            `output_dict` with the valid `metadata_keys` from `input_dict` copied over
    """

    # get the metadata values to copy over
    metadata_keys = list(input_dict.keys())

    # remove anything set in keys_ignore
    for ki in keys_ignore:
        if ki in input_dict:
            metadata_keys.remove(ki)

    # assign over the remaining metadata keys
    for mk in metadata_keys:
        if type(input_dict[mk]) in [str, int, float, bool, type(None)]:
            output_dict[mk] = input_dict[mk]

    return output_dict


def read_tiling_param(prompt, error_msg, cond, dtype):
    """A helper function to read in tiling input

    Args:
        prompt (str):
            The initial text to display to the user
        error_msg (str):
            The message to display if an invalid input is entered
        cond (function):
            What defines valid input for the variable
        dtype (type):
            The type of variable to read

    Returns:
        Union([int, str]):
            The value to place in the variable, limited to just `int` and `str` for now
    """

    # ensure the dtype is valid
    misc_utils.verify_in_list(
        provided_dtype=dtype,
        acceptable_dtypes=[int, str]
    )

    while True:
        # read in the variable with correct dtype
        # print error message and re-prompt if cannot be coerced
        try:
            var = dtype(input(prompt))
        except ValueError:
            print(error_msg)
            continue

        # if condition passes, return
        if cond(var):
            return var

        # otherwise, print the error message and re-prompt
        print(error_msg)


def generate_region_info(region_params):
    """Generate the `region_params` list in the tiling parameter dict

    Args:
        region_params (dict):
            A `dict` mapping each region-specific parameter to a list of values per FOV

    Returns:
        list:
            The complete set of `region_params` sorted by region
    """

    # define the region params list
    region_params_list = []

    # iterate over all the region parameters, all parameter lists are the same length
    for i in range(len(region_params['region_start_x'])):
        # define a dict containing all the region info for the specific FOV
        region_info = {
            rp: region_params[rp][i] for rp in region_params
        }

        # append info to region_params
        region_params_list.append(region_info)

    return region_params_list


def read_tiled_region_inputs(region_corners, region_params):
    """Reads input for tiled regions from user and `region_corners`.

    Updates all the tiling params inplace. Units used are microns.

    Args:
        region_corners (dict):
            The data containing the FOVs used to define the upper-left corner of each tiled region
        region_params (dict):
            A `dict` mapping each region-specific parameter to a list of values per FOV
    """

    # read in the data for each fov (region_start from region_corners_path, all others from user)
    for fov in region_corners['fovs']:
        region_params['region_start_x'].append(fov['centerPointMicrons']['x'])
        region_params['region_start_y'].append(fov['centerPointMicrons']['y'])

        # allow the user to specify the number of fovs along each dimension
        num_x = read_tiling_param(
            "Enter number of x FOVs for region %s: " % fov['name'],
            "Error: number of x FOVs must be a positive integer",
            lambda nx: nx >= 1,
            dtype=int
        )

        num_y = read_tiling_param(
            "Enter number of y FOVs for region %s: " % fov['name'],
            "Error: number of y FOVs must be a positive integer",
            lambda ny: ny >= 1,
            dtype=int
        )

        region_params['fov_num_x'].append(num_x)
        region_params['fov_num_y'].append(num_y)

        # allow the user to specify the step size along each dimension
        size_x = read_tiling_param(
            "Enter the x step size for region %s (in microns): " % fov['name'],
            "Error: x step size must be a positive integer",
            lambda sx: sx >= 1,
            dtype=int
        )

        size_y = read_tiling_param(
            "Enter the y step size for region %s (in microns): " % fov['name'],
            "Error: y step size must be a positive integer",
            lambda sy: sy >= 1,
            dtype=int
        )

        region_params['x_fov_size'].append(size_x)
        region_params['y_fov_size'].append(size_y)

        # allow the user to specify if the FOVs should be randomized
        randomize = read_tiling_param(
            "Randomize FOVs for region %s? Y/N: " % fov['name'],
            "Error: randomize parameter must Y or N",
            lambda r: r in ['Y', 'N', 'y', 'n'],
            dtype=str
        )

        randomize = randomize.upper()

        region_params['region_rand'].append(randomize)


def set_tiled_region_params(region_corners_path):
    """Given a file specifying FOV regions, set the MIBI tiling parameters

    User inputs will be required for many values.

    Args:
        region_corners_path (str):
            Path to the JSON file containing the FOVs used to define the upper-left corner
            of each tiled region

    Returns:
        dict:
            Contains the tiling parameters for each tiled region
    """

    # file path validation
    if not os.path.exists(region_corners_path):
        raise FileNotFoundError(
            "Tiled region corners list file %s does not exist" % region_corners_path
        )

    # read in the region corners data
    with open(region_corners_path, 'r') as flf:
        tiled_region_corners = json.load(flf)

    # define the parameter dict to return
    tiling_params = {}

    # copy over the metadata values from tiled_region_corners to tiling_params
    tiling_params = assign_metadata_vals(tiled_region_corners, tiling_params, ['fovs'])

    # define the region_params dict
    region_params = {rpf: [] for rpf in settings.REGION_PARAM_FIELDS}

    # prompt the user for params associated with each tiled region
    read_tiled_region_inputs(tiled_region_corners, region_params)

    # need to copy fov metadata over, needed for generate_fov_list
    tiling_params['fovs'] = copy.deepcopy(tiled_region_corners['fovs'])

    # store the read in parameters in the region_params key
    tiling_params['region_params'] = generate_region_info(region_params)

    # whether to insert moly points between regions
    moly_region_insert = read_tiling_param(
        "Insert a moly point between each tiled region? Y/N: ",
        "Error: moly point region parameter must be either Y or N",
        lambda mri: mri in ['Y', 'N', 'y', 'n'],
        dtype=str
    )

    # convert to uppercase to standardize
    moly_region_insert = moly_region_insert.upper()
    tiling_params['moly_region'] = moly_region_insert

    # whether to insert moly points between fovs
    moly_interval = read_tiling_param(
        "Enter the FOV interval size to insert Moly points. If yes, enter the number of FOVs "
        "between each Moly point. If no, enter 0: ",
        "Error: moly interval must be 0 or a positive integer",
        lambda mi: mi >= 0,
        dtype=int
    )

    if moly_interval > 0:
        tiling_params['moly_interval'] = moly_interval

    return tiling_params


def generate_x_y_fov_pairs(x_range, y_range):
    """Given all x and y coordinates a FOV can take, generate all possible `(x, y)` pairings

    Args:
        x_range (list):
            Range of x values a FOV can take
        y_range (list):
            Range of y values a FOV can take

    Returns:
        list:
            Every possible `(x, y)` pair for a FOV
    """

    # define a list to hold all the (x, y) pairs
    all_pairs = []

    # iterate over all combinations of x and y
    for t in combinations((x_range, y_range), 2):
        # compute the product of the resulting x and y list pair, append results
        for pair in product(t[0], t[1]):
            all_pairs.append(pair)

    return all_pairs


<<<<<<< HEAD
def generate_x_y_fov_pairs_rhombus(top_left, top_right, bottom_left, bottom_right, num_x, num_y):
    """Generates coordinates of FOVs as defined by corners of a rhombus

    Args:
        top_left (XYCoord): coordinate of top left corner
        top_right (XYCoord): coordinate of top right corner
        bottom_left (XYCoord): coordinate of bottom right corner
        bottom_right (XYCoord): coordiante of bottom right corner
        num_x (int): number of fovs on x dimension
        num_y (int): number of fovs on x dimension

    Returns:
        list: coordinates for all FOVs defined by region"""

    # compute shift in y across the top and bottom of the TMA
    top_y_shift = top_right.y - top_left.y
    bottom_y_shift = bottom_right.y - bottom_left.y

    # average between the two will be used to increment indices
    avg_y_shift = (top_y_shift + bottom_y_shift) / 2

    # compute shift in x across the sides of the tma
    left_x_shift = bottom_left.x - top_left.x
    right_x_shift = bottom_right.x - top_right.x

    # average between the two will be used to increment indices
    avg_x_shift = (left_x_shift + right_x_shift) / 2

    # compute per-FOV adjustment
    x_increment = avg_x_shift / (num_y - 1)
    y_increment = avg_y_shift / (num_x - 1)

    # compute baseline indices for a rectangle with same coords
    x_dif = top_right.x - top_left.x
    y_dif = bottom_left.y - top_left.y

    x_baseline = x_dif / (num_x - 1)
    y_baseline = y_dif / (num_y - 1)

    pairs = []

    for i in range(num_x):
        for j in range(num_y):
            x_coord = top_left.x + x_baseline * i + x_increment * j
            y_coord = top_left.y + y_baseline * j + y_increment * i
            pairs.append((int(x_coord), int(y_coord)))

    return pairs


def tiled_region_generate_fov_list(tiling_params, moly_point):
=======
def generate_tiled_region_fov_list(tiling_params, moly_path):
>>>>>>> c8835920
    """Generate the list of FOVs on the image from the `tiling_params` set for tiled regions

    Moly point insertion: happens once every number of FOVs you specified in
    `tiled_region_set_params`. There are a couple caveats to keep in mind:

    - The interval specified will not reset between regions. In other words, if the interval is 3
      and the next set of FOVs contains 2 in region 1 and 1 in region 2, the next Moly point will
      be placed after the 1st FOV in region 2 (not after the 3rd FOV in region 2). Moly points
      inserted between regions are ignored in this calculation.
    - If the interval specified cleanly divides the number of FOVs in a region, a Moly point will
      not be placed at the end of the region. Suppose 3 FOVs are defined along both the x- and
      y-axis for region 1 (for a total of 9 FOVs) and a Moly point FOV interval of 3 is specified.
      Without also setting Moly point insertion between different regions, a Moly point will NOT be
      placed after the last FOV of region 1 (the next Moly point will appear after the 3rd
      FOV in in region 2).

    Args:
        tiling_params (dict):
            The tiling parameters created by `set_tiled_region_params`
        moly_path (str):
            The path to the Moly point to insert between FOV intervals and/or regions.
            If these insertion parameters are not specified in `tiling_params`, this won't be used.

    Returns:
        dict:
            Data containing information about each FOV
    """

    # file path validation
    if not os.path.exists(moly_path):
        raise FileNotFoundError("Moly point file %s does not exist" % moly_path)

    # read in the moly point data
    with open(moly_path, 'r') as mpf:
        moly_point = json.load(mpf)

    # define the fov_regions dict
    fov_regions = {}

    # copy over the metadata values from tiling_params to fov_regions
    fov_regions = assign_metadata_vals(
        tiling_params, fov_regions, ['region_params', 'moly_region', 'moly_interval']
    )

    # define a specific FOVs field in fov_regions, this will contain the actual FOVs
    fov_regions['fovs'] = []

    # define a counter to determine where to insert a moly point
    # only used if moly_interval is set in tiling_params
    # NOTE: total_fovs is used to prevent moly_counter from initiating the addition of
    # a Moly point at the end of a region
    moly_counter = 0
    total_fovs = 0

    # iterate through each region and append created fovs to fov_regions['fovs']
    for region_index, region_info in enumerate(tiling_params['region_params']):
        # extract start coordinates
        start_x = region_info['region_start_x']
        start_y = region_info['region_start_y']

        # define the range of x- and y-coordinates to use
        x_range = list(range(region_info['fov_num_x']))
        y_range = list(range(region_info['fov_num_y']))

        # create all pairs between two lists
        x_y_pairs = generate_x_y_fov_pairs(x_range, y_range)

        # name the FOVs according to MIBI conventions
        fov_names = ['R%dC%d' % (y + 1, x + 1) for x in range(region_info['fov_num_x'])
                     for y in range(region_info['fov_num_y'])]

        # randomize pairs list if specified
        if region_info['region_rand'] == 'Y':
            # make sure the fov_names are set in the same shuffled indices for renaming
            x_y_pairs, fov_names = shuffle(x_y_pairs, fov_names)

        # update total_fovs, we'll prevent moly_counter from triggering the appending of
        # a Moly point at the end of a region this way
        total_fovs += len(x_y_pairs)

        for index, (xi, yi) in enumerate(x_y_pairs):
            # use the fov size to scale to the current x- and y-coordinate
            cur_x = start_x + xi * region_info['x_fov_size']
            cur_y = start_y - yi * region_info['y_fov_size']

            # copy the fov metadata over and add cur_x, cur_y, and name
            fov = copy.deepcopy(tiling_params['fovs'][region_index])
            fov['centerPointMicrons']['x'] = cur_x
            fov['centerPointMicrons']['y'] = cur_y
            fov['name'] = fov_names[index]

            # append value to fov_regions
            fov_regions['fovs'].append(fov)

            # increment moly_counter as we've added another fov
            moly_counter += 1

            # append a Moly point if moly_interval is set and we've reached the interval threshold
            # the exception: don't insert a Moly point at the end of a region
            if 'moly_interval' in tiling_params and \
               moly_counter % tiling_params['moly_interval'] == 0 and \
               moly_counter < total_fovs:
                fov_regions['fovs'].append(moly_point)

        # append Moly point to seperate regions if not last and if specified
        if tiling_params['moly_region'] == 'Y' and \
           region_index != len(tiling_params['region_params']) - 1:
            fov_regions['fovs'].append(moly_point)

    return fov_regions


<<<<<<< HEAD
def validate_tma_corners(top_left, top_right, bottom_left, bottom_right):
    """Ensures that the provided TMA corners match assumptions

    Args:
        top_left (XYCoord): coordinate of top left corner
        top_right (XYCoord): coordinate of top right corner
        bottom_left (XYCoord): coordinate of bottom right corner
        bottom_right (XYCoord): coordiante of bottom right corner

    """
    # TODO: should we programmatically validate all pairwise comparisons?

    if top_left.x > top_right.x:
        raise ValueError("Invalid corner file: The upper left corner is "
                         "to the right of the upper right corner")

    if bottom_left.x > bottom_right.x:
        raise ValueError("Invalid corner file: The bottom left corner is "
                         "to the right of the bottom right corner")

    if top_left.y < bottom_left.y:
        raise ValueError("Invalid corner file: The upper left corner is "
                         "below the bottom left corner")

    if top_right.y < bottom_right.y:
        raise ValueError("Invalid corner file: The upper right corner is "
                         "below the bottom right corner")


@dataclass
class XYCoord:
    x: float
    y: float


def tma_generate_fov_list(fov_list_path, num_fov_x, num_fov_y):
    """Generate the list of FOVs on the image using the TMA input file in `fov_list_path`
=======
def generate_tma_fov_list(tma_corners_path, num_fov_x, num_fov_y):
    """Generate the list of FOVs on the image using the TMA input file in `tma_corners_path`
>>>>>>> c8835920

    NOTE: unlike tiled regions, the returned list of FOVs is just an intermediate step to the
    interactive remapping process. So the result will just be each FOV name mapped to its centroid.

    Args:
        tma_corners_path (dict):
            Path to the JSON file containing the FOVs used to define the tiled TMA region
        num_fov_x (int):
            Number of FOVs to define along the x-axis
        num_fov_y (int):
            Number of FOVs to define along the y-axis

    Returns:
        dict:
            Data containing information about each FOV (just FOV name mapped to centroid)
    """

    # file path validation
    if not os.path.exists(tma_corners_path):
        raise FileNotFoundError(
            "TMA corners file %s does not exist" % tma_corners_path
        )

    # user needs to define at least 3 FOVs along the x- and y-axes
    if num_fov_x < 3:
        raise ValueError("Number of FOVs along x-axis must be at least 3")

    if num_fov_y < 3:
        raise ValueError("Number of FOVs along y-axis must be at least 3")

    # read in tma_corners_path
    with open(tma_corners_path, 'r') as flf:
        tma_corners = json.load(flf)

<<<<<<< HEAD
    # a TMA can only be defined by four FOVs, one for each corner
    if len(fov_list_info['fovs']) != 4:
        raise ValueError("Your FOV region file %s needs to contain four FOVs" % fov_list_path)

    # retrieve the FOVs from JSON file
    corners = [0] * 4
    for i, fov in enumerate(fov_list_info['fovs']):
        corners[i] = XYCoord(*itemgetter('x', 'y')(fov['centerPointMicrons']))

    top_left, top_right, bottom_left, bottom_right = corners

    validate_tma_corners(top_left, top_right, bottom_left, bottom_right)

    # create all x_y coordinates
    x_y_pairs = generate_x_y_fov_pairs_rhombus(top_left, top_right, bottom_left, bottom_right,
                                               num_fov_x, num_fov_y)
=======
    # a TMA can only be defined by 2 FOVs: an upper-left corner and a bottom-right corner
    if len(tma_corners['fovs']) != 2:
        raise ValueError("Your FOV region file %s needs to contain only 2 FOVs" % tma_corners_path)

    # retrieve the corner FOVs
    # NOTE: the upper-left should always be listed before the bottom-right
    upper_left = tma_corners['fovs'][0]
    bottom_right = tma_corners['fovs'][1]

    # define the start and end coordinates
    start_fov_x = upper_left['centerPointMicrons']['x']
    end_fov_x = bottom_right['centerPointMicrons']['x']
    start_fov_y = upper_left['centerPointMicrons']['y']
    end_fov_y = bottom_right['centerPointMicrons']['y']

    # the coordinates have to be valid: upper-left cannot be below or to the right of bottom-right
    if start_fov_x > end_fov_x:
        err_msg = ("Coordinate error for region %s: upper-left x coordinates cannot be"
                   " greater than bottom-right coordinates")
        raise ValueError(err_msg % upper_left['name'])

    # NOTE: because ascending values on the y-axis go from bottom to top
    # we need to enforce a < rather than > constraint
    if start_fov_y < end_fov_y:
        err_msg = ("Coordinate error for region %s: upper-left y coordinates cannot be"
                   " less than bottom-right coordinates")
        raise ValueError(err_msg % upper_left['name'])

    # define each FOV along the x- and y-axis, casted because indices cannot be floats
    # need additional .item() cast to prevent int64 is not JSON serializable error
    x_interval = [
        x.item() for x in np.linspace(start_fov_x, end_fov_x, num_fov_x).astype(int)
    ]
    y_interval = list(reversed([
        y.item() for y in np.linspace(end_fov_y, start_fov_y, num_fov_y).astype(int)
    ]))

    # create all pairs between two lists
    x_y_pairs = generate_x_y_fov_pairs(x_interval, y_interval)
>>>>>>> c8835920

    # name the FOVs according to MIBI conventions
    fov_names = ['R%dC%d' % (y + 1, x + 1) for x in range(num_fov_x) for y in range(num_fov_y)]

    # define the fov_regions dict
    fov_regions = {}

    # map each name to its corresponding coordinate value
    for index, (xi, yi) in enumerate(x_y_pairs):
        fov_regions[fov_names[index]] = (xi, yi)

    return fov_regions


def convert_microns_to_pixels(coord):
    """Convert the coordinate in stage microns to optical pixels.

    In other words, co-register using the centroid of a FOV.

    The values are coerced to ints to allow indexing into the slide.
    Coordinates are also returned in `(y, x)` form to account for a different coordinate axis.

    Args:
        coord (tuple):
            The coordinate in microns to convert

    Returns:
        tuple:
            The converted coordinate from microns to pixels
    """

    # NOTE: all conversions are done using the fiducials
    # convert from microns to stage coordinates
    stage_coord_x = (
        coord[0] * settings.MICRON_TO_STAGE_X_MULTIPLIER - settings.MICRON_TO_STAGE_X_OFFSET
    )
    stage_coord_y = (
        coord[1] * settings.MICRON_TO_STAGE_Y_MULTIPLIER - settings.MICRON_TO_STAGE_Y_OFFSET
    )

    # convert from stage coordinates to pixels
    pixel_coord_x = (
        stage_coord_x + settings.STAGE_TO_PIXEL_X_OFFSET
    ) * settings.STAGE_TO_PIXEL_X_MULTIPLIER
    pixel_coord_y = (
        stage_coord_y + settings.STAGE_TO_PIXEL_Y_OFFSET
    ) * settings.STAGE_TO_PIXEL_Y_MULTIPLIER

    return (int(pixel_coord_y), int(pixel_coord_x))


def assign_closest_fovs(manual_fovs, auto_fovs):
    """For each FOV in `manual_fovs`, map it to its closest FOV in `auto_fovs`

    Args:
        manual_fovs (dict):
            The list of FOVs proposed by the user
        auto_fovs (dict):
            The list of FOVs generated by `set_tiling_params` run in
            `example_fov_grid_generate.ipynb`

    Returns:
        tuple:

        - A `dict` defining the mapping of FOV names between `manual_fovs` and `auto_fovs`
        - A `dict` defining each FOV in `manual_fovs` mapped to its centroid coordinates
        - A `dict` defining each FOV in `auto_fovs` mapped to its centroid coordinates
    """

    # define the converted centroid info for manual_fovs and auto_fovs
    # NOTE: manual FOVs is defined as a normal run file would, but auto FOVs
    # is defined as simply the FOV name to its centroid coordinate
    manual_fovs_info = {
        fov['name']: convert_microns_to_pixels(
            (fov['centerPointMicrons']['x'], fov['centerPointMicrons']['y'])
        )

        for fov in manual_fovs['fovs']
    }

    auto_fovs_info = {
        fov: convert_microns_to_pixels(
            (auto_fovs[fov][0], auto_fovs[fov][1])
        )

        for fov in auto_fovs
    }

    # we define these "reverse" dicts to map from centroid back to fov name
    # this makes it easier to use numpy broadcasting to help find the closest fov pairs
    manual_centroid_to_fov = {
        (manual_fovs_info[fov][0], manual_fovs_info[fov][1]): fov
        for fov in manual_fovs_info
    }

    auto_centroid_to_fov = {
        (auto_fovs_info[fov][0], auto_fovs_info[fov][1]): fov
        for fov in auto_fovs_info
    }

    # define numpy arrays of the manual and auto centroids
    manual_centroids = np.array(
        [list(centroid) for centroid in manual_centroid_to_fov]
    )
    auto_centroids = np.array(
        [list(centroid) for centroid in auto_centroid_to_fov]
    )

    # define the mapping dict from manual to auto
    manual_to_auto_map = {}

    # compute the euclidean distances between the manual and the auto centroids
    manual_auto_dist = np.linalg.norm(
        manual_centroids[:, np.newaxis] - auto_centroids, axis=2
    )

    # for each manual point, get the index of the auto point closest to it
    closest_auto_point_ind = np.argmin(
        np.linalg.norm(manual_centroids[:, np.newaxis] - auto_centroids, axis=2),
        axis=1
    )

    # assign the mapping in manual_to_auto_map
    for manual_index, auto_index in enumerate(closest_auto_point_ind):
        # get the coordinates of the manual point and its corresponding closest auto point
        manual_coords = tuple(manual_centroids[manual_index])
        auto_coords = tuple(auto_centroids[auto_index])

        # use the coordinates as keys to get the fov names
        man_name = manual_centroid_to_fov[manual_coords]
        auto_name = auto_centroid_to_fov[auto_coords]

        # map the manual fov name to its closest auto fov name
        manual_to_auto_map[man_name] = auto_name

    return manual_to_auto_map, manual_fovs_info, auto_fovs_info


def generate_fov_circles(manual_to_auto_map, manual_fovs_info, auto_fovs_info,
                         manual_name, auto_name, slide_img, draw_radius=7):
    """Draw the circles defining each FOV (manually-specified and automatically-generated)

    Args:
        manual_to_auto_map (dict):
            defines the mapping of manual to auto FOV names
        manual_fovs_info (dict):
            maps each manual FOV to its centroid coordinates and size
        auto_fovs_info (dict):
            maps each automatically-generated FOV to its centroid coordinates and size
        manual_name (str):
            the name of the manual FOV to highlight
        auto_name (str):
            the name of the automatically-generated FOV to highlight
        slide_img (numpy.ndarray):
            the image to overlay
        draw_radius (int):
            the radius of the circle to overlay for each FOV, will be centered at the centroid

    Returns:
        numpy.ndarray:
            `slide_img` with defining each manually-defined and automatically-generated FOV
    """

    # define dicts to hold the coordinates
    manual_coords = {}
    auto_coords = {}

    # define the fov size boundaries, needed to prevent drawing a circle out of bounds
    fov_size = slide_img.shape[:2]

    # generate the regions for each manual and mapped auto fov
    for mfi in manual_fovs_info:
        # get the x- and y-coordinate of the centroid
        manual_x = int(manual_fovs_info[mfi][0])
        manual_y = int(manual_fovs_info[mfi][1])

        # define the circle coordinates for the region
        mr_x, mr_y = ellipse(
            manual_x, manual_y, draw_radius, draw_radius, shape=fov_size
        )

        # color the selected manual fov dark red, else bright red
        if mfi == manual_name:
            slide_img[mr_x, mr_y, 0] = 210
            slide_img[mr_x, mr_y, 1] = 37
            slide_img[mr_x, mr_y, 2] = 37
        else:
            slide_img[mr_x, mr_y, 0] = 255
            slide_img[mr_x, mr_y, 1] = 133
            slide_img[mr_x, mr_y, 2] = 133

    # repeat but for the automatically generated points
    for afi in auto_fovs_info:
        # repeat the above for auto points
        auto_x = int(auto_fovs_info[afi][0])
        auto_y = int(auto_fovs_info[afi][1])

        # define the circle coordinates for the region
        ar_x, ar_y = ellipse(
            auto_x, auto_y, draw_radius, draw_radius, shape=fov_size
        )

        # color the selected auto fov dark blue, else bright blue
        if afi == auto_name:
            slide_img[ar_x, ar_y, 0] = 50
            slide_img[ar_x, ar_y, 1] = 115
            slide_img[ar_x, ar_y, 2] = 229
        else:
            slide_img[ar_x, ar_y, 0] = 162
            slide_img[ar_x, ar_y, 1] = 197
            slide_img[ar_x, ar_y, 2] = 255

    return slide_img


def update_mapping_display(change, w_auto, manual_to_auto_map, manual_coords, auto_coords,
                           slide_img, draw_radius=7):
    """Changes the selected pairs of circles on the image based on new selected manual FOV

    Helper to `update_mapping` nested callback function in `interactive_remap`

    Args:
        change (dict):
            defines the properties of the changed value of the manual FOV menu
        w_auto (ipywidgets.widgets.widget_selection.Dropdown):
            the dropdown menu handler for the automatically-generated FOVs
        manual_to_auto_map (dict):
            defines the mapping of manual to auto FOV names
        manual_coords (dict):
            a `dict` defining each FOV in `manual_fov_regions` mapped to its centroid
            coordinates
        auto_coords (dict):
            a `dict` defining each FOV in `auto_fov_regions` mapped to its centroid
            coordinates
        slide_img (numpy.ndarray):
            the image to overlay
        draw_radius (int):
            the radius to draw each circle on the slide

    Returns:
        numpy.ndarray:
            `slide_img` with the updated circles after manual fov changed
    """

    # define the fov size boundaries, needed to prevent drawing a circle out of bounds
    fov_size = slide_img.shape[:2]

    # retrieve the old manual centroid
    old_manual_x, old_manual_y = manual_coords[change['old']]

    # redraw the old manual centroid on the slide_img
    old_mr_x, old_mr_y = ellipse(
        old_manual_x, old_manual_y, draw_radius, draw_radius, shape=fov_size
    )

    slide_img[old_mr_x, old_mr_y, 0] = 255
    slide_img[old_mr_x, old_mr_y, 1] = 133
    slide_img[old_mr_x, old_mr_y, 2] = 133

    # retrieve the old auto centroid
    old_auto_x, old_auto_y = auto_coords[w_auto.value]

    # redraw the old auto centroid on the slide_img
    old_ar_x, old_ar_y = ellipse(
        old_auto_x, old_auto_y, draw_radius, draw_radius, shape=fov_size
    )

    slide_img[old_ar_x, old_ar_y, 0] = 162
    slide_img[old_ar_x, old_ar_y, 1] = 197
    slide_img[old_ar_x, old_ar_y, 2] = 255

    # retrieve the new manual centroid
    new_manual_x, new_manual_y = manual_coords[change['new']]

    # redraw the new manual centroid on the slide_img
    new_mr_x, new_mr_y = ellipse(
        new_manual_x, new_manual_y, draw_radius, draw_radius, shape=fov_size
    )

    slide_img[new_mr_x, new_mr_y, 0] = 210
    slide_img[new_mr_x, new_mr_y, 1] = 37
    slide_img[new_mr_x, new_mr_y, 2] = 37

    # retrieve the new auto centroid
    new_auto_x, new_auto_y = auto_coords[manual_to_auto_map[change['new']]]

    # redraw the new auto centroid on the slide_img
    new_ar_x, new_ar_y = ellipse(
        new_auto_x, new_auto_y, draw_radius, draw_radius, shape=fov_size
    )

    slide_img[new_ar_x, new_ar_y, 0] = 50
    slide_img[new_ar_x, new_ar_y, 1] = 115
    slide_img[new_ar_x, new_ar_y, 2] = 229

    # set the mapped auto value according to the new manual value
    w_auto.value = manual_to_auto_map[change['new']]

    return slide_img


def remap_manual_to_auto_display(change, w_man, manual_to_auto_map, auto_coords,
                                 slide_img, draw_radius=7):
    """Changes the bolded automatically-generated FOV to new value selected for manual FOV
    and updates the mapping in `manual_to_auto_map`

    Helper to `remap_values` nested callback function in `interactive_remap`

    Args:
        change (dict):
            defines the properties of the changed value of the automatically-generated FOV menu
        w_man (ipywidgets.widgets.widget_selection.Dropdown):
            the dropdown menu handler for the manual FOVs
        manual_to_auto_map (dict):
            defines the mapping of manual to auto FOV names
        auto_coords (dict):
            maps each automatically-generated FOV to its annotation coordinate
        slide_img (numpy.ndarray):
            the image to overlay
        draw_radius (int):
            the radius to draw each circle on the slide

    Returns:
        numpy.ndarray:
            `slide_img` with the updated circles after auto fov changed remapping the fovs
    """

    # define the fov size boundaries, needed to prevent drawing a circle out of bounds
    fov_size = slide_img.shape[:2]

    # retrieve the coordinates for the old auto centroid w_prop mapped to
    old_auto_x, old_auto_y = auto_coords[change['old']]

    # redraw the old auto centroid on the slide_img
    old_ar_x, old_ar_y = ellipse(
        old_auto_x, old_auto_y, draw_radius, draw_radius, shape=fov_size
    )

    slide_img[old_ar_x, old_ar_y, 0] = 162
    slide_img[old_ar_x, old_ar_y, 1] = 197
    slide_img[old_ar_x, old_ar_y, 2] = 255

    # retrieve the coordinates for the new auto centroid w_prop maps to
    new_auto_x, new_auto_y = auto_coords[change['new']]

    # redraw the new auto centroid on the slide_img
    new_ar_x, new_ar_y = ellipse(
        new_auto_x, new_auto_y, draw_radius, draw_radius, shape=fov_size
    )

    slide_img[new_ar_x, new_ar_y, 0] = 50
    slide_img[new_ar_x, new_ar_y, 1] = 115
    slide_img[new_ar_x, new_ar_y, 2] = 229

    # remap the manual fov to the changed value
    manual_to_auto_map[w_man.value] = change['new']

    return slide_img


def write_manual_to_auto_map(manual_to_auto_map, save_ann, mapping_path):
    """Saves the manually-defined to automatically-generated FOV map and notifies the user

    Helper to `save_mapping` nested callback function in `interactive_remap`

    Args:
        manual_to_auto_map (dict):
            defines the mapping of manual to auto FOV names
        save_ann (dict):
            contains the annotation object defining the save notification
        mapping_path (str):
            the path to the file to save the mapping to
    """

    # save the mapping
    with open(mapping_path, 'w') as mp:
        json.dump(manual_to_auto_map, mp)

    # remove the save annotation if it already exists
    # clears up some space if the user decides to save several times
    if save_ann['annotation']:
        save_ann['annotation'].remove()

    # display save annotation above the plot
    save_msg = plt.annotate(
        'Mapping saved!',
        (0, 20),
        color='white',
        fontweight='bold',
        annotation_clip=False
    )

    # assign annotation to save_ann
    save_ann['annotation'] = save_msg


def interactive_remap(manual_to_auto_map, manual_fovs_info,
                      auto_fovs_info, slide_img, mapping_path,
                      draw_radius=7, figsize=(7, 7)):
    """Creates the remapping interactive interface for manually-defined
    to automatically-generated FOVs

    Args:
        manual_to_auto_map (dict):
            defines the mapping of manual to auto FOV names
        manual_fovs_info (dict):
            maps each manual FOV to its centroid coordinates
        auto_fovs_info (dict):
            maps each automatically-generated FOV to its centroid coordinates
        slide_img (numpy.ndarray):
            the image to overlay
        mapping_path (str):
            the path to the file to save the mapping to
        draw_radius (int):
            the radius to draw each circle on the slide
        figsize (tuple):
            the size of the interactive figure to display
    """

    # error check: ensure mapping path exists
    if not os.path.exists(os.path.split(mapping_path)[0]):
        raise FileNotFoundError(
            "Path %s to mapping_path does not exist, "
            "please rename to a valid location" % os.path.split(mapping_path)[0]
        )

    # get the first manual fov, this will define the initial default value to display
    first_manual = list(manual_fovs_info.keys())[0]

    # define the two drop down menus, the first will define the manual fovs
    w_man = widgets.Dropdown(
        options=[mfi for mfi in list(manual_fovs_info.keys())],
        value=first_manual,
        description='Manually-defined FOV',
        layout=widgets.Layout(width='auto'),
        style={'description_width': 'initial'}
    )

    # the second will define the automatically-generated fovs
    # the default value should be set to the auto fov the initial manual fov maps to
    w_auto = widgets.Dropdown(
        options=[afi for afi in list(auto_fovs_info.keys())],
        value=manual_to_auto_map[first_manual],
        description='Automatically-generated FOV',
        layout=widgets.Layout(width='auto'),
        style={'description_width': 'initial'}
    )

    w_save = widgets.Button(
        description='Save mapping',
        layout=widgets.Layout(width='auto'),
        style={'description_width': 'initial'}
    )

    # define a box to hold w_man and w_auto
    w_box = widgets.HBox(
        [w_man, w_auto, w_save],
        layout=widgets.Layout(
            display='flex',
            flex_flow='row',
            align_items='stretch',
            width='75%'
        )
    )

    # display the box with w_man and w_auto dropdown menus
    display(w_box)

    # define an output context to display
    out = widgets.Output()

    # display the figure to plot on
    fig, ax = plt.subplots(figsize=figsize)

    # generate the circles and annotations for each circle to display on the image
    slide_img = generate_fov_circles(
        manual_to_auto_map, manual_fovs_info, auto_fovs_info, w_man.value, w_auto.value,
        slide_img, draw_radius
    )

    # make sure the output gets displayed to the output widget so it displays properly
    with out:
        # draw the image
        img_plot = ax.imshow(slide_img)

        # overwrite the default title
        _ = plt.title('Manually-defined to automatically-generated FOV map')

        # remove massive padding
        _ = plt.tight_layout()

        # define status of the save annotation, initially None, updates when user clicks w_save
        # NOTE: ipywidget callback functions can only access dicts defined in scope
        save_ann = {'annotation': None}

    # a callback function for changing w_auto to the value w_man maps to
    # NOTE: needs to be here so it can access w_man and w_auto in scope
    def update_mapping(change):
        """Updates `w_auto` and bolds a different manual-auto pair when `w_prop` changes

        Args:
            change (dict):
                defines the properties of the changed value in `w_prop`
        """

        # only operate if w_prop actually changed
        # prevents update if the user drops down w_prop but leaves it as the same manual fov
        if change['name'] == 'value' and change['new'] != change['old']:
            # need to be in the output widget context to update
            with out:
                new_slide_img = update_mapping_display(
                    change, w_auto, manual_to_auto_map, manual_fovs_info, auto_fovs_info,
                    slide_img, draw_radius
                )

                # set the new slide img in the plot
                img_plot.set_data(new_slide_img)
                fig.canvas.draw_idle()

    # a callback function for remapping when w_auto changes
    # NOTE: needs to be here so it can access w_man and w_auto in scope
    def remap_values(change):
        """Bolds the new `w_auto` and maps the selected FOV in `w_man`
        to the new `w_auto` in `manual_to_auto_amp`

        Args:
            change (dict):
                defines the properties of the changed value in `w_auto`
        """

        # only remap if the auto change as been updated
        # prevents update if the user drops down w_auto but leaves it as the same auto fov
        if change['name'] == 'value' and change['new'] != change['old']:
            # need to be in the output widget context to update
            with out:
                new_slide_img = remap_manual_to_auto_display(
                    change, w_man, manual_to_auto_map, auto_fovs_info, slide_img, draw_radius
                )

                # set the new slide img in the plot
                img_plot.set_data(new_slide_img)
                fig.canvas.draw_idle()

    # a callback function for saving manual_to_auto_map to mapping_path if w_save clicked
    def save_mapping(b):
        """Saves the mapping defined in `manual_to_auto_map`

        Args:
            b (ipywidgets.widgets.widget_button.Button):
                the button handler for `w_save`, only passed as a standard for `on_click` callback
        """

        # need to be in the output widget context to display status
        with out:
            # call the helper function to save manual_to_auto_map and notify user
            write_manual_to_auto_map(
                manual_to_auto_map, save_ann, mapping_path
            )

    # ensure a change to w_man redraws the image due to a new manual fov selected
    w_man.observe(update_mapping)

    # ensure a change to w_auto redraws the image due to a new automatic fov
    # mapped to the manual fov
    w_auto.observe(remap_values)

    # if w_save clicked, save the new mapping to the path defined in mapping_path
    w_save.on_click(save_mapping)

    # display the output
    display(out)


def remap_and_reorder_fovs(manual_fov_regions, manual_to_auto_map,
                           moly_path, randomize=False,
                           moly_insert=False, moly_interval=5):
    """Runs 3 separate tasks on `manual_fov_regions`:

    - Uses `manual_to_auto_map` to rename the FOVs
    - Randomizes the order of the FOVs if specified
    - Inserts Moly points at the specified interval if specified

    Args:
        manual_fov_regions (dict):
            The list of FOVs proposed by the user
        manual_to_auto_map (dict):
            Defines the mapping of manual to auto FOV names
        moly_path (str):
            The path to the Moly point to insert
        randomize (bool):
            Whether to randomize the FOVs
        moly_insert (bool):
            Whether to insert Moly points between FOVs at the specified `moly_interval`
        moly_interval (int):
            The interval in which to insert Moly points.
            Ignored if `moly_insert` is `False`.

    Returns:
        dict:
            `manual_fov_regions` with new FOV names, randomized, and with Moly points
    """

    # file path validation
    if not os.path.exists(moly_path):
        raise FileNotFoundError("Moly point %s does not exist" % moly_path)

    # load the Moly point in
    with open(moly_path, 'r') as mp:
        moly_point = json.load(mp)

    # error check: moly_interval cannot be less than or equal to 0 if moly_insert is True
    if moly_insert and moly_interval <= 0:
        raise ValueError("moly_interval must be at least 1")

    # define a new fov regions dict for remapped names
    remapped_fov_regions = {}

    # copy over the metadata values from manual_fov_regions to remapped_fov_regions
    remapped_fov_regions = assign_metadata_vals(manual_fov_regions, remapped_fov_regions, ['fovs'])

    # define a new FOVs list for fov_regions_remapped
    remapped_fov_regions['fovs'] = []

    # rename the FOVs based on the mapping and append to fov_regions_remapped
    for fov in manual_fov_regions['fovs']:
        # needed to prevent early saving since interactive visualization cannot stop this
        # from running if a mapping_path provided already exists
        fov_data = copy.deepcopy(fov)

        # remap the name and append to fov_regions_remapped
        fov_data['name'] = manual_to_auto_map[fov['name']]
        remapped_fov_regions['fovs'].append(fov_data)

    # randomize the order of the FOVs if specified
    if randomize:
        remapped_fov_regions['fovs'] = shuffle(remapped_fov_regions['fovs'])

    # insert Moly points at the specified interval if specified
    if moly_insert:
        mi = moly_interval

        while mi < len(remapped_fov_regions['fovs']):
            remapped_fov_regions['fovs'].insert(mi, moly_point)
            mi += moly_interval + 1

    return remapped_fov_regions<|MERGE_RESOLUTION|>--- conflicted
+++ resolved
@@ -10,11 +10,8 @@
 from skimage.draw import ellipse
 from sklearn.utils import shuffle
 
-<<<<<<< HEAD
 from dataclasses import dataclass
 
-=======
->>>>>>> c8835920
 from creed import settings
 from ark.utils import misc_utils
 
@@ -285,7 +282,6 @@
     return all_pairs
 
 
-<<<<<<< HEAD
 def generate_x_y_fov_pairs_rhombus(top_left, top_right, bottom_left, bottom_right, num_x, num_y):
     """Generates coordinates of FOVs as defined by corners of a rhombus
 
@@ -335,11 +331,7 @@
 
     return pairs
 
-
-def tiled_region_generate_fov_list(tiling_params, moly_point):
-=======
 def generate_tiled_region_fov_list(tiling_params, moly_path):
->>>>>>> c8835920
     """Generate the list of FOVs on the image from the `tiling_params` set for tiled regions
 
     Moly point insertion: happens once every number of FOVs you specified in
@@ -452,7 +444,6 @@
     return fov_regions
 
 
-<<<<<<< HEAD
 def validate_tma_corners(top_left, top_right, bottom_left, bottom_right):
     """Ensures that the provided TMA corners match assumptions
 
@@ -488,12 +479,8 @@
     y: float
 
 
-def tma_generate_fov_list(fov_list_path, num_fov_x, num_fov_y):
-    """Generate the list of FOVs on the image using the TMA input file in `fov_list_path`
-=======
 def generate_tma_fov_list(tma_corners_path, num_fov_x, num_fov_y):
     """Generate the list of FOVs on the image using the TMA input file in `tma_corners_path`
->>>>>>> c8835920
 
     NOTE: unlike tiled regions, the returned list of FOVs is just an intermediate step to the
     interactive remapping process. So the result will just be each FOV name mapped to its centroid.
@@ -524,18 +511,17 @@
     if num_fov_y < 3:
         raise ValueError("Number of FOVs along y-axis must be at least 3")
 
-    # read in tma_corners_path
+    # read in fov_list_path
     with open(tma_corners_path, 'r') as flf:
         tma_corners = json.load(flf)
 
-<<<<<<< HEAD
     # a TMA can only be defined by four FOVs, one for each corner
-    if len(fov_list_info['fovs']) != 4:
-        raise ValueError("Your FOV region file %s needs to contain four FOVs" % fov_list_path)
+    if len(tma_corners['fovs']) != 4:
+        raise ValueError("Your FOV region file %s needs to contain four FOVs" % tma_corners)
 
     # retrieve the FOVs from JSON file
     corners = [0] * 4
-    for i, fov in enumerate(fov_list_info['fovs']):
+    for i, fov in enumerate(tma_corners['fovs']):
         corners[i] = XYCoord(*itemgetter('x', 'y')(fov['centerPointMicrons']))
 
     top_left, top_right, bottom_left, bottom_right = corners
@@ -545,47 +531,6 @@
     # create all x_y coordinates
     x_y_pairs = generate_x_y_fov_pairs_rhombus(top_left, top_right, bottom_left, bottom_right,
                                                num_fov_x, num_fov_y)
-=======
-    # a TMA can only be defined by 2 FOVs: an upper-left corner and a bottom-right corner
-    if len(tma_corners['fovs']) != 2:
-        raise ValueError("Your FOV region file %s needs to contain only 2 FOVs" % tma_corners_path)
-
-    # retrieve the corner FOVs
-    # NOTE: the upper-left should always be listed before the bottom-right
-    upper_left = tma_corners['fovs'][0]
-    bottom_right = tma_corners['fovs'][1]
-
-    # define the start and end coordinates
-    start_fov_x = upper_left['centerPointMicrons']['x']
-    end_fov_x = bottom_right['centerPointMicrons']['x']
-    start_fov_y = upper_left['centerPointMicrons']['y']
-    end_fov_y = bottom_right['centerPointMicrons']['y']
-
-    # the coordinates have to be valid: upper-left cannot be below or to the right of bottom-right
-    if start_fov_x > end_fov_x:
-        err_msg = ("Coordinate error for region %s: upper-left x coordinates cannot be"
-                   " greater than bottom-right coordinates")
-        raise ValueError(err_msg % upper_left['name'])
-
-    # NOTE: because ascending values on the y-axis go from bottom to top
-    # we need to enforce a < rather than > constraint
-    if start_fov_y < end_fov_y:
-        err_msg = ("Coordinate error for region %s: upper-left y coordinates cannot be"
-                   " less than bottom-right coordinates")
-        raise ValueError(err_msg % upper_left['name'])
-
-    # define each FOV along the x- and y-axis, casted because indices cannot be floats
-    # need additional .item() cast to prevent int64 is not JSON serializable error
-    x_interval = [
-        x.item() for x in np.linspace(start_fov_x, end_fov_x, num_fov_x).astype(int)
-    ]
-    y_interval = list(reversed([
-        y.item() for y in np.linspace(end_fov_y, start_fov_y, num_fov_y).astype(int)
-    ]))
-
-    # create all pairs between two lists
-    x_y_pairs = generate_x_y_fov_pairs(x_interval, y_interval)
->>>>>>> c8835920
 
     # name the FOVs according to MIBI conventions
     fov_names = ['R%dC%d' % (y + 1, x + 1) for x in range(num_fov_x) for y in range(num_fov_y)]
