import copy
from datetime import datetime
from IPython.display import display
import ipywidgets as widgets
from itertools import combinations, product
import json
from matplotlib.patches import Patch, Rectangle
import matplotlib.pyplot as plt
import numpy as np
from operator import itemgetter
import os
import pandas as pd
from random import randint
import re
from typing import Optional
from skimage.draw import ellipse
from sklearn.linear_model import LinearRegression
from sklearn.utils import shuffle
import warnings

from dataclasses import dataclass

from toffy import settings, json_utils
from ark.utils import misc_utils


def assign_metadata_vals(input_dict, output_dict, keys_ignore):
    """Copy the `str`, `int`, `float`, and `bool` metadata keys of
    `input_dict` over to `output_dict`, ignoring `keys_ignore` metadata keys

    Args:
        input_dict (dict):
            The `dict` to copy the metadata values over from
        output_dict (dict):
            The `dict` to copy the metadata values into.
            Note that if a metadata key name in `input_dict` exists in `output_dict`,
            the latter's will get overwritten
        keys_ignore (list):
            The list of keys in `input_dict` to ignore

    Returns:
        dict:
            `output_dict` with the valid `metadata_keys` from `input_dict` copied over
    """

    # get the metadata values to copy over
    metadata_keys = list(input_dict.keys())

    # remove anything set in keys_ignore
    for ki in keys_ignore:
        if ki in input_dict:
            metadata_keys.remove(ki)

    # assign over the remaining metadata keys
    for mk in metadata_keys:
        if type(input_dict[mk]) in [str, int, float, bool, type(None)]:
            output_dict[mk] = input_dict[mk]

    return output_dict


def read_tiling_param(prompt, error_msg, cond, dtype):
    """A helper function to read a tiling param from a user prompt

    Args:
        prompt (str):
            The initial text to display to the user
        error_msg (str):
            The message to display if an invalid input is entered
        cond (function):
            What defines valid input for the variable
        dtype (type):
            The type of variable to read

    Returns:
        Union([int, float, str]):
            The value entered by the user
    """

    # ensure the dtype is valid
    misc_utils.verify_in_list(
        provided_dtype=dtype,
        acceptable_dtypes=[int, float, str]
    )

    while True:
        # read in the variable with correct dtype
        # print error message and re-prompt if cannot be coerced
        try:
            var = dtype(input(prompt))
        except ValueError:
            print(error_msg)
            continue

        # if condition passes, return
        if cond(var):
            return var

        # otherwise, print the error message and re-prompt
        print(error_msg)


def read_fiducial_info():
    """Prompt the user to input the fiducial info (in both stage and optical scoordinates)

    Returns:
        dict:
            Contains the stage and optical coordinates of all 6 required fiducials
    """

    # define the dict to fill in
    fiducial_info = {}

    # store the stage and optical coordinates in separate keys
    fiducial_info['stage'] = {}
    fiducial_info['optical'] = {}

    # read the stage and optical coordinate for each position
    for pos in settings.FIDUCIAL_POSITIONS:
        stage_x = read_tiling_param(
            "Enter the stage x-coordinate of the %s fiducial: " % pos,
            "Error: all fiducial coordinates entered must be positive numbers",
            lambda fc: fc > 0,
            dtype=float
        )

        stage_y = read_tiling_param(
            "Enter the stage y-coordinate of the %s fiducial: " % pos,
            "Error: all fiducial coordinates entered must be positive numbers",
            lambda fc: fc > 0,
            dtype=float
        )

        optical_x = read_tiling_param(
            "Enter the optical x-coordinate of the %s fiducial: " % pos,
            "Error: all fiducial coordinates entered must be positive numbers",
            lambda fc: fc > 0,
            dtype=float
        )

        optical_y = read_tiling_param(
            "Enter the optical y-coordinate of the %s fiducial: " % pos,
            "Error: all fiducial coordinates entered must be positive numbers",
            lambda fc: fc > 0,
            dtype=float
        )

        # define a new stage entry for the fiducial position
        fiducial_info['stage'][pos] = {'x': stage_x, 'y': stage_y}

        # ditto for optical
        fiducial_info['optical'][pos] = {'x': optical_x, 'y': optical_y}

    return fiducial_info


def generate_coreg_params(fiducial_info):
    """Use linear regression from fiducial stage to optical coordinates to define
    co-registration params.

    Separate regressions for x and y values.

    Args:
        fiducial_info (dict):
            The stage and optical coordinates of each fiducial, created by `read_fiducial_info`

    Returns:
        dict:
            Contains the new multiplier and offset along the x- and y-axes
    """

    # define the dict to fill in
    coreg_params = {}

    # extract the data for for x-coordinate stage to optical regression
    x_stage = np.array(
        [fiducial_info['stage'][pos]['x'] for pos in settings.FIDUCIAL_POSITIONS]
    ).reshape(-1, 1)
    x_optical = np.array(
        [fiducial_info['optical'][pos]['x'] for pos in settings.FIDUCIAL_POSITIONS]
    ).reshape(-1, 1)

    # generate x regression params
    x_reg = LinearRegression().fit(x_stage, x_optical)

    # add the multiplier and offset params for x
    x_multiplier = x_reg.coef_[0][0]
    x_offset = x_reg.intercept_[0] / x_multiplier
    coreg_params['STAGE_TO_OPTICAL_X_MULTIPLIER'] = x_multiplier
    coreg_params['STAGE_TO_OPTICAL_X_OFFSET'] = x_offset

    # extract the data for for y-coordinate stage to optical regression
    y_stage = np.array(
        [fiducial_info['stage'][pos]['y'] for pos in settings.FIDUCIAL_POSITIONS]
    ).reshape(-1, 1)
    y_optical = np.array(
        [fiducial_info['optical'][pos]['y'] for pos in settings.FIDUCIAL_POSITIONS]
    ).reshape(-1, 1)

    # generate y regression params
    y_reg = LinearRegression().fit(y_stage, y_optical)

    # add the multiplier and offset params for y
    y_multiplier = y_reg.coef_[0][0]
    y_offset = y_reg.intercept_[0] / y_multiplier
    coreg_params['STAGE_TO_OPTICAL_Y_MULTIPLIER'] = y_multiplier
    coreg_params['STAGE_TO_OPTICAL_Y_OFFSET'] = y_offset

    return coreg_params


def save_coreg_params(coreg_params):
    """Save the co-registration parameters to `coreg_params.json` in `toffy`

    Args:
        coreg_params (dict):
            Contains the multiplier and offsets for co-registration along the x- and y-axis
    """

    # generate the time this set of co-registration parameters were generated
    coreg_params['date'] = datetime.now().strftime("%d/%m/%Y %H:%M:%S")

    # write to a new coreg_params.json file if it doesn't already exist
    path = os.path.join('..', 'toffy', 'coreg_params.json')
    if not os.path.exists(path):
        coreg_data = {
            'coreg_params': [
                coreg_params
            ]
        }
        json_utils.write_json_file(json_path=path, json_object=coreg_data)

    # append to the existing coreg_params key if coreg_params.json already exists
    else:
        coreg_data = json_utils.read_json_file(os.path.join('..', 'toffy', 'coreg_params.json'))

        coreg_data['coreg_params'].append(coreg_params)

        json_utils.write_json_file(json_path=path, json_object=coreg_data)


def generate_region_info(region_params):
    """Generate the `region_params` list in the tiling parameter dict

    Args:
        region_params (dict):
            A `dict` mapping each region-specific parameter to a list of values per FOV

    Returns:
        list:
            The complete set of `region_params` sorted by region
    """

    # define the region params list
    region_params_list = []

    # iterate over all the region parameters, all parameter lists are the same length
    for i in range(len(region_params['region_start_row'])):
        # define a dict containing all the region info for the specific FOV
        region_info = {
            rp: region_params[rp][i] for rp in region_params
        }

        # append info to region_params
        region_params_list.append(region_info)

    return region_params_list


def read_tiled_region_inputs(region_corners, region_params):
    """Reads input for tiled regions from user and `region_corners`.

    Updates all the tiling params inplace. Units used are microns.

    Args:
        region_corners (dict):
            The data containing the FOVs used to define the upper-left corner of each tiled region
        region_params (dict):
            A `dict` mapping each region-specific parameter to a list of values per FOV
    """

    # read in the data for each region (region_start from region_corners_path, others from user)
    for fov in region_corners['fovs']:
        # append the name of the region
        region_params['region_name'].append(fov['name'])

        # append the starting row and column coordinates
        region_params['region_start_row'].append(fov['centerPointMicrons']['y'])
        region_params['region_start_col'].append(fov['centerPointMicrons']['x'])

        print("Using start coordinates of (%d, %d) in microns for region %s"
              % (fov['centerPointMicrons']['x'], fov['centerPointMicrons']['y'], fov['name']))

        # verify that the micron size specified is valid
        if fov['fovSizeMicrons'] <= 0:
            raise ValueError("The fovSizeMicrons field for FOVs in region %s must be positive"
                             % fov['name'])

        print("Using FOV step size of %d microns for both row (y) and column (x) axis of region %s"
              % (fov['fovSizeMicrons'], fov['name']))

        # use fovSizeMicrons as the step size along both axes
        region_params['row_fov_size'].append(fov['fovSizeMicrons'])
        region_params['col_fov_size'].append(fov['fovSizeMicrons'])

        # allow the user to specify the number of fovs along each dimension
        num_row = read_tiling_param(
            "Enter the number of FOVs per row for region %s: " % fov['name'],
            "Error: number of FOVs per row must be a positive integer",
            lambda nx: nx >= 1,
            dtype=int
        )

        num_col = read_tiling_param(
            "Enter the number of FOVs per column for region %s: " % fov['name'],
            "Error: number of FOVs per column must be a positive integer",
            lambda ny: ny >= 1,
            dtype=int
        )

        region_params['fov_num_row'].append(num_row)
        region_params['fov_num_col'].append(num_col)

        # allow the user to specify if the FOVs should be randomized
        randomize = read_tiling_param(
            "Randomize FOVs for region %s? Y/N: " % fov['name'],
            "Error: randomize parameter must Y or N",
            lambda r: r in ['Y', 'N', 'y', 'n'],
            dtype=str
        )

        randomize = randomize.upper()

        region_params['region_rand'].append(randomize)


def set_tiled_region_params(region_corners_path):
    """Given a file specifying top-left FOVs for a set of regions, set the MIBI tiling parameters.

    User inputs will be required for many values. Units used are microns.

    Args:
        region_corners_path (str):
            Path to the JSON file containing the FOVs used to define the upper-left corner
            of each tiled region

    Returns:
        dict:
            Contains the tiling parameters for each tiled region
    """

    # file path validation
    if not os.path.exists(region_corners_path):
        raise FileNotFoundError(
            "Tiled region corners list file %s does not exist" % region_corners_path
        )

    # read in the region corners data
    tiled_region_corners = json_utils.read_json_file(region_corners_path, encoding='utf-8')

    tiled_region_corners = json_utils.rename_missing_fovs(tiled_region_corners)

    # define the parameter dict to return
    tiling_params = {}

    # copy over the metadata values from tiled_region_corners to tiling_params
    tiling_params = assign_metadata_vals(tiled_region_corners, tiling_params, ['fovs'])

    # define the region_params dict
    region_params = {rpf: [] for rpf in settings.REGION_PARAM_FIELDS}

    # prompt the user for params associated with each tiled region
    read_tiled_region_inputs(tiled_region_corners, region_params)

    # need to copy fov metadata over, needed for generate_fov_list
    tiling_params['fovs'] = copy.deepcopy(tiled_region_corners['fovs'])

    # store the read in parameters in the region_params key
    tiling_params['region_params'] = generate_region_info(region_params)

    # whether to insert moly points between regions
    moly_region_insert = read_tiling_param(
        ("Insert a moly point between each tiled region? " +
         "If yes, you must provide a path to the example moly_FOV json file. Y/N: "),
        "Error: moly point region parameter must be either Y or N",
        lambda mri: mri in ['Y', 'N', 'y', 'n'],
        dtype=str
    )

    # convert to uppercase to standardize
    moly_region_insert = moly_region_insert.upper()
    tiling_params['moly_region'] = moly_region_insert

    # whether to insert moly points between fovs
    moly_interval = read_tiling_param(
        ("Enter the FOV interval size to insert Moly points. If yes, you must provide " +
         "a path to the example moly_FOV json file and enter the number of FOVs " +
         "between each Moly point. If no, enter 0: "),
        "Error: moly interval must be 0 or a positive integer",
        lambda mi: mi >= 0,
        dtype=int
    )

    if moly_interval > 0:
        tiling_params['moly_interval'] = moly_interval

    return tiling_params


def generate_x_y_fov_pairs(x_range, y_range):
    """Given all x and y coordinates (in microns) a FOV can take,
    generate all possible `(x, y)` pairings

    Args:
        x_range (list):
            Range of x values a FOV can take
        y_range (list):
            Range of y values a FOV can take

    Returns:
        list:
            Every possible `(x, y)` pair for a FOV
    """

    # define a list to hold all the (x, y) pairs
    all_pairs = []

    # iterate over all combinations of x and y
    for t in combinations((x_range, y_range), 2):
        # compute the product of the resulting x and y list pair, append results
        for pair in product(t[0], t[1]):
            all_pairs.append(pair)

    return all_pairs


def generate_x_y_fov_pairs_rhombus(top_left, top_right, bottom_left, bottom_right,
                                   num_row, num_col):
    """Generates coordinates (in microns) of FOVs as defined by corners of a rhombus

    Args:
        top_left (XYCoord): coordinate of top left corner
        top_right (XYCoord): coordinate of top right corner
        bottom_left (XYCoord): coordinate of bottom right corner
        bottom_right (XYCoord): coordiante of bottom right corner
        num_row (int): number of fovs on row dimension
        num_col (int): number of fovs on column dimension

    Returns:
        list: coordinates for all FOVs defined by region"""

    # compute the vertical shift in the top and bottom row of the TMA
    top_row_shift = top_right.y - top_left.y
    bottom_row_shift = bottom_right.y - bottom_left.y

    # average between the two will be used to increment indices
    avg_row_shift = (top_row_shift + bottom_row_shift) / 2

    # compute horizontal shift in the left and right column of the TMA
    left_col_shift = bottom_left.x - top_left.x
    right_col_shift = bottom_right.x - top_right.x

    # average between the two will be used to increment indices
    avg_col_shift = (left_col_shift + right_col_shift) / 2

    # compute per-FOV adjustment
    row_increment = avg_row_shift / (num_col - 1)
    col_increment = avg_col_shift / (num_row - 1)

    # compute baseline indices for a rectangle with same coords
    row_dif = bottom_left.y - top_left.y
    col_dif = top_right.x - top_left.x

    row_baseline = row_dif / (num_row - 1)
    col_baseline = col_dif / (num_col - 1)

    pairs = []

    for i in range(num_col):
        for j in range(num_row):
            x_coord = top_left.x + col_baseline * i + col_increment * j
            y_coord = top_left.y + row_baseline * j + row_increment * i
            pairs.append((int(x_coord), int(y_coord)))

    return pairs


def generate_tiled_region_fov_list(tiling_params, moly_path: Optional[str] = None):
    """Generate the list of FOVs on the image from the `tiling_params` set for tiled regions

    Moly point insertion: happens once every number of FOVs you specified in
    `tiled_region_set_params`. There are a couple caveats to keep in mind:

    - The interval specified will not reset between regions. In other words, if the interval is 3
      and the next set of FOVs contains 2 in region 1 and 1 in region 2, the next Moly point will
      be placed after the 1st FOV in region 2 (not after the 3rd FOV in region 2). Moly points
      inserted between regions are ignored in this calculation.
    - If the interval specified cleanly divides the number of FOVs in a region, a Moly point will
      not be placed at the end of the region. Suppose 3 FOVs are defined along both the x- and
      y-axis for region 1 (for a total of 9 FOVs) and a Moly point FOV interval of 3 is specified.
      Without also setting Moly point insertion between different regions, a Moly point will NOT be
      placed after the last FOV of region 1 (the next Moly point will appear after the 3rd
      FOV in in region 2).

    Args:
        tiling_params (dict):
            The tiling parameters created by `set_tiled_region_params`
        moly_path (Optional[str]):
            The path to the Moly point to insert between FOV intervals and/or regions.
            If these insertion parameters are not specified in `tiling_params`, this won't be used.
            Defaults to None.

    Returns:
        dict:
            Data containing information about each FOV
    """

    # file path validation
    if (tiling_params.get("moly_region", "N") == "Y") or \
       (tiling_params.get("moly_interval", 0) > 0):
        if not os.path.exists(moly_path):
            raise FileNotFoundError("The provided Moly FOV file %s does not exist. If you want\
                                    to include Moly FOVs you must provide a valid path. Otherwise\
                                    , select 'No' for the options relating to Moly FOVs"
                                    % moly_path)

        # read in the moly point data
        moly_point = json_utils.read_json_file(moly_path, encoding='utf-8')

    # define the fov_regions dict
    fov_regions = {}

    # copy over the metadata values from tiling_params to fov_regions
    fov_regions = assign_metadata_vals(
        tiling_params, fov_regions, ['region_params', 'moly_region', 'moly_interval']
    )

    # define a specific FOVs field in fov_regions, this will contain the actual FOVs
    fov_regions['fovs'] = []

    # define a counter to determine where to insert a moly point
    # only used if moly_interval is set in tiling_params
    # NOTE: total_fovs is used to prevent moly_counter from initiating the addition of
    # a Moly point at the end of a region
    moly_counter = 0
    total_fovs = 0

    # iterate through each region and append created fovs to fov_regions['fovs']
    for region_index, region_info in enumerate(tiling_params['region_params']):
        # extract start coordinates
        start_row = region_info['region_start_row']
        start_col = region_info['region_start_col']

        # define the range of x- and y-coordinates to use
        row_range = list(range(region_info['fov_num_row']))
        col_range = list(range(region_info['fov_num_col']))

        # create all pairs between two lists
        row_col_pairs = generate_x_y_fov_pairs(row_range, col_range)

        # name the FOVs according to MIBI conventions
        fov_names = ['%s_R%dC%d' % (region_info['region_name'], row + 1, col + 1)
                     for row in range(region_info['fov_num_row'])
                     for col in range(region_info['fov_num_col'])]

        # randomize pairs list if specified
        if region_info['region_rand'] == 'Y':
            # make sure the fov_names are set in the same shuffled indices for renaming
            row_col_pairs, fov_names = shuffle(row_col_pairs, fov_names)

        # update total_fovs, we'll prevent moly_counter from triggering the appending of
        # a Moly point at the end of a region this way
        total_fovs += len(row_col_pairs)

        for index, (row_i, col_i) in enumerate(row_col_pairs):
            # use the fov size to scale to the current row- and col-coordinate
            cur_row = start_row - (row_i * region_info['row_fov_size'])
            cur_col = start_col + (col_i * region_info['col_fov_size'])

            # copy the fov metadata over and add cur_x, cur_y, and name
            fov = copy.deepcopy(tiling_params['fovs'][region_index])
            fov['centerPointMicrons']['x'] = cur_col
            fov['centerPointMicrons']['y'] = cur_row
            fov['name'] = fov_names[index]

            # append value to fov_regions
            fov_regions['fovs'].append(fov)

            # increment moly_counter as we've added another fov
            moly_counter += 1

            # append a Moly point if moly_interval is set and we've reached the interval threshold
            # the exception: don't insert a Moly point at the end of a region
            if 'moly_interval' in tiling_params and \
               moly_counter % tiling_params['moly_interval'] == 0 and \
               moly_counter < total_fovs:
                fov_regions['fovs'].append(moly_point)

        # append Moly point to seperate regions if not last and if specified
        if 'moly_region' in tiling_params and \
            tiling_params['moly_region'] == 'Y' and \
           region_index != len(tiling_params['region_params']) - 1:
            fov_regions['fovs'].append(moly_point)

        print("Finished generating FOVs for region %s" % region_info['region_name'])

    return fov_regions


def validate_tma_corners(top_left, top_right, bottom_left, bottom_right):
    """Ensures that the provided TMA corners match assumptions

    Args:
        top_left (XYCoord): coordinate (in microns) of top left corner
        top_right (XYCoord): coordinate (in microns) of top right corner
        bottom_left (XYCoord): coordinate (in microns) of bottom right corner
        bottom_right (XYCoord): coordinate (in microns)of bottom right corner

    """
    # TODO: should we programmatically validate all pairwise comparisons?

    if top_left.x > top_right.x:
        raise ValueError("Invalid corner file: The upper left corner is "
                         "to the right of the upper right corner")

    if bottom_left.x > bottom_right.x:
        raise ValueError("Invalid corner file: The bottom left corner is "
                         "to the right of the bottom right corner")

    if top_left.y < bottom_left.y:
        raise ValueError("Invalid corner file: The upper left corner is "
                         "below the bottom left corner")

    if top_right.y < bottom_right.y:
        raise ValueError("Invalid corner file: The upper right corner is "
                         "below the bottom right corner")


@dataclass
class XYCoord:
    x: float
    y: float


def generate_tma_fov_list(tma_corners_path, num_fov_row, num_fov_col):
    """Generate the list of FOVs on the image using the TMA input file in `tma_corners_path`

    NOTE: unlike tiled regions, the returned list of FOVs is just an intermediate step to the
    interactive remapping process. So the result will just be each FOV name mapped to its centroid
    (in microns).

    Args:
        tma_corners_path (dict):
            Path to the JSON file containing the FOVs used to define the tiled TMA region
        num_fov_row (int):
            Number of FOVs along the row dimension
        num_fov_col (int):
            Number of FOVs along the column dimension

    Returns:
        dict:
            Data containing information about each FOV (just FOV name mapped to centroid)
    """

    # file path validation
    if not os.path.exists(tma_corners_path):
        raise FileNotFoundError(
            "TMA corners file %s does not exist" % tma_corners_path
        )

    # user needs to define at least 3 FOVs along the x- and y-axes
    if num_fov_row < 3:
        raise ValueError("Number of TMA-grid rows must be at least 3")

    if num_fov_col < 3:
        raise ValueError("Number of TMA-grid columns must be at least 3")

    # read in tma_corners_path
    tma_corners = json_utils.read_json_file(tma_corners_path, encoding='utf-8')

    tma_corners = json_utils.rename_missing_fovs(tma_corners)

    # a TMA can only be defined by four FOVs, one for each corner
    if len(tma_corners['fovs']) != 4:
        raise ValueError("Your FOV region file %s needs to contain four FOVs" % tma_corners)

    # retrieve the FOVs from JSON file
    corners = [0] * 4
    for i, fov in enumerate(tma_corners['fovs']):
        corners[i] = XYCoord(*itemgetter('x', 'y')(fov['centerPointMicrons']))

    top_left, top_right, bottom_left, bottom_right = corners

    validate_tma_corners(top_left, top_right, bottom_left, bottom_right)

    # create all x_y coordinates
    x_y_pairs = generate_x_y_fov_pairs_rhombus(top_left, top_right, bottom_left, bottom_right,
                                               num_fov_row, num_fov_col)

    # name the FOVs according to MIBI conventions
    fov_names = ['R%dC%d' % (y + 1, x + 1) for x in range(num_fov_col) for y in range(num_fov_row)]

    # define the fov_regions dict
    fov_regions = {}

    # map each name to its corresponding coordinate value
    for index, (xi, yi) in enumerate(x_y_pairs):
        fov_regions[fov_names[index]] = (xi, yi)

    return fov_regions


def convert_stage_to_optical(coord, stage_optical_coreg_params):
    """Convert the coordinate in stage microns to optical pixels.

    In other words, co-register using the centroid of a FOV.

    The values are coerced to ints to allow indexing into the slide.
    Coordinates are returned in `(y, x)` form to account for a different coordinate axis.

    Args:
        coord (tuple):
            The coordinate in microns to convert
        stage_optical_coreg_params (dict):
            Contains the co-registration parameters to use

    Returns:
        tuple:
            The converted coordinate from stage microns to optical pixels.
            Values truncated to `int`.
    """

    stage_to_optical_x_multiplier = stage_optical_coreg_params['STAGE_TO_OPTICAL_X_MULTIPLIER']
    stage_to_optical_x_offset = stage_optical_coreg_params['STAGE_TO_OPTICAL_X_OFFSET']
    stage_to_optical_y_multiplier = stage_optical_coreg_params['STAGE_TO_OPTICAL_Y_MULTIPLIER']
    stage_to_optical_y_offset = stage_optical_coreg_params['STAGE_TO_OPTICAL_Y_OFFSET']

    # NOTE: all conversions are done using the fiducials
    # convert from microns to stage coordinates
    stage_coord_x = (
        coord[0] * settings.MICRON_TO_STAGE_X_MULTIPLIER - settings.MICRON_TO_STAGE_X_OFFSET
    )
    stage_coord_y = (
        coord[1] * settings.MICRON_TO_STAGE_Y_MULTIPLIER - settings.MICRON_TO_STAGE_Y_OFFSET
    )

    # convert from stage coordinates to optical pixels
    pixel_coord_x = (stage_coord_x + stage_to_optical_x_offset) * stage_to_optical_x_multiplier
    pixel_coord_y = (stage_coord_y + stage_to_optical_y_offset) * stage_to_optical_y_multiplier

    return (int(pixel_coord_y), int(pixel_coord_x))


def assign_closest_fovs(manual_fovs, auto_fovs):
    """For each FOV in `manual_fovs`, map it to its closest FOV in `auto_fovs`

    Args:
        manual_fovs (dict):
            The list of FOVs proposed by the user
        auto_fovs (dict):
            The list of FOVs generated by `set_tiling_params` in `example_fov_grid_generate.ipynb`

    Returns:
        tuple:

        - A `dict` mapping each manual FOV to an auto FOV and its respective distance
          (in microns) from it
        - A `pandas.DataFrame` defining the distance (in microns) from each manual FOV
          to each auto FOV, row indices are manual FOVs, column names are auto FOVs
    """

    # condense the manual FOVs JSON list into just a mapping between name and coordinate
    manual_fovs_name_coord = {
        fov['name']: tuple(list(fov['centerPointMicrons'].values()))

        for fov in manual_fovs['fovs']
    }

    # retrieve the centroids in array format for distance calculation
    manual_centroids = np.array(
        [list(centroid) for centroid in manual_fovs_name_coord.values()]
    )

    auto_centroids = np.array(
        [list(centroid) for centroid in auto_fovs.values()]
    )

    # define the mapping dict from manual to auto
    manual_to_auto_map = {}

    # compute the euclidean distances between the manual and the auto centroids
    manual_auto_dist = np.linalg.norm(
        manual_centroids[:, np.newaxis] - auto_centroids, axis=2
    )

    # for each manual fov, get the index of the auto fov closest to it
    closest_auto_point_ind = np.argmin(manual_auto_dist, axis=1)

    # assign the mapping in manual_to_auto_map
    for manual_index, auto_index in enumerate(closest_auto_point_ind):
        # get the coordinates of the manual fov and its closest auto fov
        manual_coords = tuple(manual_centroids[manual_index])
        auto_coords = tuple(auto_centroids[auto_index])

        # get the corresponding fov names
        man_name = list(manual_fovs_name_coord.keys())[manual_index]
        auto_name = list(auto_fovs.keys())[auto_index]

        # map the manual fov name to its closest auto fov name
        manual_to_auto_map[man_name] = auto_name

    # convert manual_auto_dist into a Pandas DataFrame, this makes it easier to index
    manual_auto_dist = pd.DataFrame(
        manual_auto_dist,
        index=list(manual_fovs_name_coord.keys()),
        columns=list(auto_fovs.keys())
    )

    return manual_to_auto_map, manual_auto_dist


def generate_fov_circles(manual_fovs_info, auto_fovs_info,
                         manual_name, auto_name, slide_img, draw_radius=7):
    """Draw the circles defining each FOV (manual and auto) on `slide_img`

    Args:
        manual_fovs_info (dict):
            maps each manual FOV to its centroid coordinates (in optical pixels)
        auto_fovs_info (dict):
            maps each auto FOV to its centroid coordinates (in optical pixels)
        manual_name (str):
            the name of the manual FOV to highlight
        auto_name (str):
            the name of the automatically-generated FOV to highlight
        slide_img (numpy.ndarray):
            the image to overlay
        draw_radius (int):
            the radius (in optical pixels) of the circle to overlay for each FOV

    Returns:
        numpy.ndarray:
            `slide_img` with defining each manually-defined and automatically-generated FOV
    """

    # define dicts to hold the coordinates
    manual_coords = {}
    auto_coords = {}

    # define the fov size boundaries, needed to prevent drawing a circle out of bounds
    fov_size = slide_img.shape[:2]

    # generate the regions for each manual and mapped auto fov
    for mfi in manual_fovs_info:
        # get the x- and y-coordinate of the centroid
        manual_x = int(manual_fovs_info[mfi][0])
        manual_y = int(manual_fovs_info[mfi][1])

        # define the circle coordinates for the region
        mr_x, mr_y = ellipse(
            manual_x, manual_y, draw_radius, draw_radius, shape=fov_size
        )

        # color the selected manual fov dark red, else bright red
        if mfi == manual_name:
            slide_img[mr_x, mr_y, 0] = 210
            slide_img[mr_x, mr_y, 1] = 37
            slide_img[mr_x, mr_y, 2] = 37
        else:
            slide_img[mr_x, mr_y, 0] = 255
            slide_img[mr_x, mr_y, 1] = 133
            slide_img[mr_x, mr_y, 2] = 133

    # repeat but for the automatically generated points
    for afi in auto_fovs_info:
        # repeat the above for auto points
        auto_x = int(auto_fovs_info[afi][0])
        auto_y = int(auto_fovs_info[afi][1])

        # define the circle coordinates for the region
        ar_x, ar_y = ellipse(
            auto_x, auto_y, draw_radius, draw_radius, shape=fov_size
        )

        # color the selected auto fov dark blue, else bright blue
        if afi == auto_name:
            slide_img[ar_x, ar_y, 0] = 50
            slide_img[ar_x, ar_y, 1] = 115
            slide_img[ar_x, ar_y, 2] = 229
        else:
            slide_img[ar_x, ar_y, 0] = 162
            slide_img[ar_x, ar_y, 1] = 197
            slide_img[ar_x, ar_y, 2] = 255

    return slide_img


def update_mapping_display(change, w_auto, manual_to_auto_map, manual_coords, auto_coords,
                           slide_img, draw_radius=7):
    """Changes the highlighted manual-auto fov pair on the image based on new selected manual FOV

    Helper to `update_mapping` nested callback function in `interactive_remap`

    Args:
        change (dict):
            defines the properties of the changed value of the manual FOV menu
        w_auto (ipywidgets.widgets.widget_selection.Dropdown):
            the dropdown menu handler for the automatically-generated FOVs
        manual_to_auto_map (dict):
            defines the mapping of manual to auto FOV names
        manual_coords (dict):
            maps each manually-defined FOV to its coordinate (in optical pixels)
        auto_coords (dict):
            maps each automatically-generated FOV to its coordinate (in optical pixels)
        slide_img (numpy.ndarray):
            the image to overlay
        draw_radius (int):
            the radius (in optical pixels) to draw each circle on the slide

    Returns:
        numpy.ndarray:
            `slide_img` with the updated circles after manual fov changed
    """

    # define the fov size boundaries, needed to prevent drawing a circle out of bounds
    fov_size = slide_img.shape[:2]

    # retrieve the old manual centroid
    old_manual_x, old_manual_y = manual_coords[change['old']]

    # redraw the old manual centroid on the slide_img
    old_mr_x, old_mr_y = ellipse(
        old_manual_x, old_manual_y, draw_radius, draw_radius, shape=fov_size
    )

    slide_img[old_mr_x, old_mr_y, 0] = 255
    slide_img[old_mr_x, old_mr_y, 1] = 133
    slide_img[old_mr_x, old_mr_y, 2] = 133

    # retrieve the old auto centroid
    old_auto_x, old_auto_y = auto_coords[w_auto.value]

    # redraw the old auto centroid on the slide_img
    old_ar_x, old_ar_y = ellipse(
        old_auto_x, old_auto_y, draw_radius, draw_radius, shape=fov_size
    )

    slide_img[old_ar_x, old_ar_y, 0] = 162
    slide_img[old_ar_x, old_ar_y, 1] = 197
    slide_img[old_ar_x, old_ar_y, 2] = 255

    # retrieve the new manual centroid
    new_manual_x, new_manual_y = manual_coords[change['new']]

    # redraw the new manual centroid on the slide_img
    new_mr_x, new_mr_y = ellipse(
        new_manual_x, new_manual_y, draw_radius, draw_radius, shape=fov_size
    )

    slide_img[new_mr_x, new_mr_y, 0] = 210
    slide_img[new_mr_x, new_mr_y, 1] = 37
    slide_img[new_mr_x, new_mr_y, 2] = 37

    # retrieve the new auto centroid
    new_auto_x, new_auto_y = auto_coords[manual_to_auto_map[change['new']]]

    # redraw the new auto centroid on the slide_img
    new_ar_x, new_ar_y = ellipse(
        new_auto_x, new_auto_y, draw_radius, draw_radius, shape=fov_size
    )

    slide_img[new_ar_x, new_ar_y, 0] = 50
    slide_img[new_ar_x, new_ar_y, 1] = 115
    slide_img[new_ar_x, new_ar_y, 2] = 229

    # set the mapped auto value according to the new manual value
    w_auto.value = manual_to_auto_map[change['new']]

    return slide_img


def remap_manual_to_auto_display(change, w_man, manual_to_auto_map, manual_auto_dist,
                                 auto_coords, slide_img, draw_radius=7,
                                 check_dist=2000, check_duplicates=True, check_mismatches=True):
    """changes the highlighted automatically-generated FOV to new selected auto FOV
    and updates the mapping in `manual_to_auto_map`

    Helper to `remap_values` nested callback function in `interactive_remap`

    Args:
        change (dict):
            defines the properties of the changed value of the automatically-generated FOV menu
        w_man (ipywidgets.widgets.widget_selection.Dropdown):
            the dropdown menu handler for the manual FOVs
        manual_to_auto_map (dict):
            defines the mapping of manual to auto FOV names
        manual_auto_dist (pandas.DataFrame):
            defines the distance (in microns) between each manual FOV from each auto FOV
        auto_coords (dict):
            maps each automatically-generated FOV to its coordinate (in optical pixels)
        slide_img (numpy.ndarray):
            the image to overlay
        draw_radius (int):
            the radius (in optical pixels) to draw each circle on the slide
        check_dist (float):
            if the distance (in microns) between a manual-auto FOV pair exceeds this value, it will
            be reported for a potential error, if `None` does not validate distance
        check_duplicates (bool):
            if `True`, validate whether an auto FOV has 2 manual FOVs mapping to it
        check_mismatches (bool):
            if `True`, validate whether the the manual auto FOV pairs have matching names

    Returns:
        tuple:
            contains the following elements

            - `numpy.ndarray`:`slide_img` with the updated circles after auto fov changed
              remapping the fovs
            - `str`: the new error message to display after a remapping
    """

    # define the fov size boundaries, needed to prevent drawing a circle out of bounds
    fov_size = slide_img.shape[:2]

    # retrieve the coordinates for the old auto centroid w_prop mapped to
    old_auto_x, old_auto_y = auto_coords[change['old']]

    # redraw the old auto centroid on the slide_img
    old_ar_x, old_ar_y = ellipse(
        old_auto_x, old_auto_y, draw_radius, draw_radius, shape=fov_size
    )

    slide_img[old_ar_x, old_ar_y, 0] = 162
    slide_img[old_ar_x, old_ar_y, 1] = 197
    slide_img[old_ar_x, old_ar_y, 2] = 255

    # retrieve the coordinates for the new auto centroid w_prop maps to
    new_auto_x, new_auto_y = auto_coords[change['new']]

    # redraw the new auto centroid on the slide_img
    new_ar_x, new_ar_y = ellipse(
        new_auto_x, new_auto_y, draw_radius, draw_radius, shape=fov_size
    )

    slide_img[new_ar_x, new_ar_y, 0] = 50
    slide_img[new_ar_x, new_ar_y, 1] = 115
    slide_img[new_ar_x, new_ar_y, 2] = 229

    # remap the manual fov to the changed value
    manual_to_auto_map[w_man.value] = change['new']

    # define the potential sources of error in the new mapping
    manual_auto_warning = generate_validation_annot(
        manual_to_auto_map, manual_auto_dist, check_dist, check_duplicates, check_mismatches
    )

    return slide_img, manual_auto_warning


def save_json(json_data, save_ann, json_path):
    """Saves `json__data` to `json_path` and notifies user through `save_ann`

    Helper to `save_mapping` nested callback function in tiled region and tma visualizations

    Args:
        json_data (dict):
            the JSON data to save
        save_ann (dict):
            contains the annotation object defining the save notification
        json_path (str):
            the path to save the JSON data to
    """

    # save the mapping
<<<<<<< HEAD
    with open(json_path, 'w', encoding='utf-8') as mp:
        json.dump(json_data, mp)
=======

    json_utils.write_json_file(json_path=mapping_path, json_object=manual_to_auto_map,
                               encoding="utf-8")
>>>>>>> 70afb743

    # remove the save annotation if it already exists
    # clears up some space if the user decides to save several times
    if save_ann['annotation']:
        save_ann['annotation'].remove()

    # get the current datetime, need to display when the annotation was saved
    timestamp = datetime.now().strftime("%d-%m-%Y %H:%M:%S")

    # display save annotation above the plot
    save_msg = plt.annotate(
        'Mapping saved at %s!' % timestamp,
        (0, 20),
        color='white',
        fontweight='bold',
        annotation_clip=False
    )

    # assign annotation to save_ann
    save_ann['annotation'] = save_msg


# TODO: potential type hinting candidate?
def find_manual_auto_invalid_dist(manual_to_auto_map, manual_auto_dist, dist_threshold=2000):
    """Finds the manual FOVs that map to auto FOVs greater than `dist_threshold` away (in microns)

    Args:
        manual_to_auto_map (dict):
            defines the mapping of manual to auto FOV names
        manual_auto_dist (pandas.DataFrame):
            defines the distance (in microns) between each manual FOV from each auto FOV
        dist_threshold (float):
            if the distance (in microns) between a manual-auto FOV pair exceeds this value, it will
            be reported for a potential error

    Returns:
        list:
            contains tuples with elements:

            - `str`: the manual FOV name
            - `str`: the auto FOV name
            - `float`: the distance (in microns) between the manual and auto FOV

            applies only for manual-auto pairs with distance greater than `dist_threshold`
            (in microns), sorted by decreasing manual-auto FOV distance
    """

    # define the fov pairs at a distance greater than dist_thresh
    manual_auto_invalid_dist_pairs = [
        (mf, af, manual_auto_dist.loc[mf, af])
        for (mf, af) in manual_to_auto_map.items()
        if manual_auto_dist.loc[mf, af] > dist_threshold
    ]

    # sort these fov pairs by distance descending
    manual_auto_invalid_dist_pairs = sorted(
        manual_auto_invalid_dist_pairs, key=lambda val: val[2], reverse=True
    )

    return manual_auto_invalid_dist_pairs


def find_duplicate_auto_mappings(manual_to_auto_map):
    """Finds each auto FOV with more than one manual FOV mapping to it

    Args:
        manual_to_auto_map (dict):
            defines the mapping of manual to auto FOV names

    Returns:
        list:
            contains tuples with elements:

            - `str`: the name of the auto FOV
            - `tuple`: the set of manual FOVs that map to the auto FOV

            only for auto FOVs with more than one manual FOV mapping to it
    """

    # "reverse" manual_to_auto_map: for each auto FOV find the list of manual FOVs that map to it
    auto_fov_mappings = {}

    # good ol' incremental dict building!
    for mf in manual_to_auto_map:
        closest_auto_fov = manual_to_auto_map[mf]

        if closest_auto_fov not in auto_fov_mappings:
            auto_fov_mappings[closest_auto_fov] = []

        auto_fov_mappings[closest_auto_fov].append(mf)

    # only keep the auto FOVs with more than one manual FOV mapping to it
    duplicate_auto_fovs = [
        (af, tuple(mf_list)) for (af, mf_list) in auto_fov_mappings.items() if len(mf_list) > 1
    ]

    # sort auto FOVs alphabetically
    duplicate_auto_fovs = sorted(duplicate_auto_fovs, key=lambda val: val[0])

    return duplicate_auto_fovs


def find_manual_auto_name_mismatches(manual_to_auto_map):
    """Finds the manual FOVs with names that do not match their corresponding auto FOV

    Args:
        manual_to_auto_map (dict):
            defines the mapping of manual to auto FOV names

    Returns:
        list:
            contains tuples with elements:

            - `str`: the manual FOV
            - `str`: the corresponding auto FOV
    """

    # find the manual FOVs that don't match their corresponding closest_auto_fov name
    # NOTE: this method maintains the original manual FOV ordering which is already sorted
    manual_auto_mismatches = [
        (k, v)
        for (k, v) in manual_to_auto_map.items() if k != v
    ]

    return manual_auto_mismatches


# TODO: potential type hinting candidate?
def generate_validation_annot(manual_to_auto_map, manual_auto_dist, check_dist=2000,
                              check_duplicates=True, check_mismatches=True):
    """Finds problematic manual-auto FOV pairs and generates a warning message to display

    The following potential sources of error can be requested by the user:

    - Manual to auto FOV pairs that are of a distance greater than `check_dist` away (in microns)
    - Auto FOV names that have more than one manual FOV name mapping to it
    - Manual to auto FOV pairs that don't have the same name

    Args:
        manual_to_auto_map (dict):
            defines the mapping of manual to auto FOV names
        manual_auto_dist (pandas.DataFrame):
            defines the distance (in microns) between each manual FOV from each auto FOV
        check_dist (float):
            if the distance (in microns) between a manual-auto FOV pair exceeds this value, it will
            be reported for a potential error, if `None` does not validate distance
        check_duplicates (bool):
            if `True`, report each auto FOV with 2 or more manual FOVs mapping to it
        check_mismatches (bool):
            if `True`, report manual FOVs that map to an auto FOV with a different name

    Returns:
        str:
            describes the validation failures
    """

    # define the potential sources of error desired by user in the mapping
    invalid_dist = find_manual_auto_invalid_dist(
        manual_to_auto_map, manual_auto_dist, check_dist
    ) if check_dist is not None else []
    duplicate_auto = find_duplicate_auto_mappings(
        manual_to_auto_map
    ) if check_duplicates else []
    name_mismatch = find_manual_auto_name_mismatches(
        manual_to_auto_map
    ) if check_mismatches else []

    # generate the annotation
    warning_annot = ""

    # add the manual-auto FOV pairs with distances greater than check_dist
    if len(invalid_dist) > 0:
        warning_annot += \
            'The following mappings are placed more than %d microns apart:\n\n' % check_dist

        warning_annot += '\n'.join([
            'User-defined FOV %s to TMA-grid FOV %s (distance: %.2f)' % (mf, af, dist)
            for (mf, af, dist) in invalid_dist
        ])

        warning_annot += '\n\n'

    # add the auto FOVs that have more than one manual FOV mapping to it
    if len(duplicate_auto) > 0:
        warning_annot += \
            'The following TMA-grid FOVs have more than one user-defined FOV mapping to it:\n\n'

        warning_annot += '\n'.join([
            'TMA-grid FOV %s: mapped with user-defined FOVs %s' % (af, ', '.join(mf_tuple))
            for (af, mf_tuple) in duplicate_auto
        ])

        warning_annot += '\n\n'

    # add the manual-auto FOV pairs with mismatched names
    if len(name_mismatch) > 0:
        warning_annot += \
            'The following mappings have mismatched names:\n\n'

        warning_annot += '\n'.join([
            'User-defined FOV %s: mapped with TMA-grid FOV %s' % (mf, af)
            for (mf, af) in name_mismatch
        ])

        warning_annot += '\n\n'

    return warning_annot


class FOVRectangle:
    def __init__(self, coords, width, height, color, id_val, ax):
        rect = Rectangle(coords, width, height, color=color, fill=False, linewidth=1)
        ax.add_patch(rect)
        self.rect = rect
        self.id_val = id_val
        self.press = None

    def connect(self):
        """Connect to all the events we need."""
        self.cidpress = self.rect.figure.canvas.mpl_connect(
            'button_press_event', self.on_press
        )
        self.cidrelease = self.rect.figure.canvas.mpl_connect(
            'button_release_event', self.on_release
        )

    def on_press(self, event):
        """Check whether mouse is over us; if so, store some data."""
        if event.inaxes != self.rect.axes:
            return
        contains, attrd = self.rect.contains(event)
        if not contains:
            return

        self.press = self.rect.xy, (event.xdata, event.ydata), self.id_val
        self.rect.figure.canvas.draw()

    def on_release(self, event):
        """Clear button press information."""
        if self.id_val == self.press[2]:
            if self.rect.get_linewidth() == 1:
                self.rect.set_linewidth(5)
            else:
                self.rect.set_linewidth(1)

        self.press = None
        self.rect.figure.canvas.draw()

    def disconnect(self):
        """Disconnect all callbacks."""
        self.rect.figure.canvas.mpl_disconnect(self.cidpress)
        self.rect.figure.canvas.mpl_disconnect(self.cidrelease)


def generate_fov_rectangle(fov_info, region_colors, stage_optical_coreg_params, ax):
    """Draws an interactive rectangle for the given FOV

    Args:
        fov_info (dict):
            Defines the name, centroid, and size of the FOV in the tiled region
        region_colors (dict):
            Maps each FOV to its respective color
        stage_optical_coreg_params (dict):
            Contains the co-registration parameters to use
        ax (matplotlib.axes.Axes):
            The axis to draw the rectangle on

    Returns:
        FOVRectangle:
            The interactive rectangle object associated with the FOV to draw
    """

    # extract the region name, this method accounts for '_' in the region name itself
    fov_region = '_'.join(fov_info['name'].split('_')[:-1])

    # use the region name to extract the color
    fov_color = region_colors[fov_region]

    # get the centroid coordinates
    fov_centroid = tuple(fov_info['centerPointMicrons'].values())

    # define the top-left corner, subtract fovSizeMicrons from x and add it to y
    fov_size = fov_info['fovSizeMicrons']
    fov_top_left_microns = (fov_centroid[0] - fov_size / 2, fov_centroid[1] + fov_size / 2)

    # co-register the top-left fov corner
    fov_top_left_pixels = convert_stage_to_optical(
        fov_top_left_microns, stage_optical_coreg_params
    )

    # we'll also need to find the length and width of the rectangle
    # NOTE: we do so by co-registering the bottom-left and top-right points
    # then finding the distance from those to the top-left
    fov_bottom_left_microns = (
        fov_centroid[0] - fov_size / 2, fov_centroid[1] - fov_size / 2
    )
    fov_bottom_left_pixels = convert_stage_to_optical(
        fov_bottom_left_microns, stage_optical_coreg_params
    )

    fov_top_right_microns = (
        fov_centroid[0] + fov_size / 2, fov_centroid[1] + fov_size / 2
    )
    fov_top_right_pixels = convert_stage_to_optical(
        fov_top_right_microns, stage_optical_coreg_params
    )

    fov_height = fov_bottom_left_pixels[0] - fov_top_left_pixels[0]
    fov_width = fov_top_right_pixels[1] - fov_top_left_pixels[1]

    # draw the rectangle defining this fov
    # NOTE: the x-y axis for rectangles introduces yet another coordinate axis system,
    # so we'll need to reverse the order fov_top_left_pixels is passed in
    fov_top_left_pixels_rect = tuple(reversed(fov_top_left_pixels))
    dr = FOVRectangle(
        fov_top_left_pixels_rect, fov_width, fov_height, fov_color, fov_info['name'], ax
    )

    return dr


def delete_tiled_region_fovs(rectangles, tiled_region_fovs):
    """Delete all the FOVs from tiled_region_fovs with lindwidth 5 (indicating its been selected)

    Helper function to `delete_fovs` in `tiled_region_interactive_remap`


    Args:
        rectangles (dict):
            Maps each FOV to its corresponding rectangle instance
        tiled_region_fovs (dict):
            The list of FOVs to overlay for each tiled region
    """

    # define a list of FOVs to delete
    # NOTE: only FOVs with a linewidth of 5, indicates user has selected it
    fovs_delete = [fov for fov in rectangles if rectangles[fov].rect.get_linewidth() == 5]

    # overwrite the list of FOVs in tiled_region_fovs to only contain FOVs not in fov_delete
    tiled_region_fovs['fovs'] = [
        fov for fov in tiled_region_fovs['fovs'] if fov['name'] not in fovs_delete
    ]

    # now delete the corresponding rectangle for each FOV in fovs_delete
    for fov in fovs_delete:
        rectangles[fov].rect.remove()
        del rectangles[fov]


# TODO: potential type hinting candidate?
def tiled_region_interactive_remap(tiled_region_fovs, tiling_params, slide_img, tiled_region_path,
                                   figsize=(7, 7)):
    """Creates the tiled region interactive interface for manual to auto FOVs

    Args:
        tiled_region_fovs (dict):
            The list of FOVs to overlay for each tiled region
        tiling_params (dict):
            The tiling parameters generated for each tiled region
        slide_img (numpy.ndarray):
            The image to overlay
        tiled_region_path (str):
            The path to the file to save the tiled regions to
        figsize (tuple):
            The size of the interactive figure to display
    """

    # error check: ensure mapping path exists
    if not os.path.exists(os.path.split(tiled_region_path)[0]):
        raise FileNotFoundError(
            "Path %s to tiled_region_path does not exist, "
            "please rename to a valid location" % os.path.split(tiled_region_path)[0]
        )

    # if there isn't a coreg_path defined, the user needs to run update_coregistration_params first
    if not os.path.exists(os.path.join('..', 'toffy', 'coreg_params.json')):
        raise FileNotFoundError(
            "You haven't co-registered your slide yet. Please run "
            "1_set_up_toffy.ipynb first."
        )

    # load the co-registraition parameters in
    # NOTE: the last set of params in the coreg_params list is the most up-to-date
    with open(os.path.join('..', 'toffy', 'coreg_params.json')) as cp:
        stage_optical_coreg_params = json.load(cp)['coreg_params'][-1]

    # map each region to a unique color
    # TODO: default to tab20 discrete cmap, make customizable?
    cm = plt.get_cmap('tab20')
    region_colors = {}
    for index, region in enumerate(tiling_params['region_params']):
        region_colors[region['region_name']] = cm(index)

    # define an output context to display
    out = widgets.Output()

    # define a dict to store the rectangles
    rectangles = {}

    # define status of the save annotation, initially None, updates when user clicks w_save
    # NOTE: ipywidget callback functions can only access dicts defined in scope
    save_ann = {'annotation': None}

    def delete_fovs(b):
        """Deletes the FOVs from the `rectangles` dict, `tiled_region_fovs`, and the image

        Args:
            b (ipywidgets.widgets.widget_button.Button):
                the button handler for `w_delete`, passed as a standard for `on_click` callback
        """

        delete_tiled_region_fovs(rectangles, tiled_region_fovs)

    def save_mapping(b):
        """Saves the mapping defined in `tiled_region_fovs`

        Args:
            b (ipywidgets.widgets.widget_button.Button):
                the button handler for `w_save`, passed as a standard for `on_click` callback
        """

        # needs to be in the output widget context to display status
        with out:
            # call the helper function to save tiled_region_fovs and notify user
            save_json(
                tiled_region_fovs, save_ann, tiled_region_path
            )

    # define the delete button
    w_delete = widgets.Button(
        description='Delete selected FOVs',
        layout=widgets.Layout(width='auto'),
        style={'description_width': 'initial'}
    )

    # define the save button
    w_save = widgets.Button(
        description='Save mapping',
        layout=widgets.Layout(width='auto'),
        style={'description_width': 'initial'}
    )

    # define a box to hold w_man and w_auto
    w_box = widgets.HBox(
        [w_delete, w_save],
        layout=widgets.Layout(
            display='flex',
            flex_flow='row',
            align_items='stretch',
            width='75%'
        )
    )

    # display the box of buttons
    display(w_box)

    # ensure the selected FOVs get deleted when w_delete clicked
    w_delete.on_click(delete_fovs)

    # ensure the new mapping gets saved when w_save clicked
    w_save.on_click(save_mapping)

    # display the figure to plot on
    fig = plt.figure(figsize=figsize)
    ax = fig.add_subplot(111)

    # add a legend to indicate which region matches which color
    handles = [Patch(facecolor=region_colors[rc]) for rc in region_colors]
    color_names = [rc for rc in region_colors]
    _ = ax.legend(
        handles,
        color_names,
        title='ROI',
        bbox_transform=plt.gcf().transFigure,
        loc='upper right'
    )

    with out:
        # draw the image
        img_plot = ax.imshow(slide_img)

        # overwrite the default title
        _ = plt.title('Overlay of tiled region FOVs')

        # remove massive padding
        _ = plt.tight_layout()

        # define a rectangle for each region
        for index, fov_info in enumerate(tiled_region_fovs['fovs']):
            # skip Moly points
            # TODO: will Moly points always be named MoQC?
            if fov_info['name'] == 'MoQC':
                continue

            # draw the rectangle associated with the FOV
            dr = generate_fov_rectangle(fov_info, region_colors, stage_optical_coreg_params, ax)

            # connect the rectangle to the event
            dr.connect()

            # add the rectangle to the dict
            rectangles[fov_info['name']] = dr

    # display the output
    display(out)

    return rectangles


# TODO: potential type hinting candidate?
def tma_interactive_remap(manual_fovs, auto_fovs, slide_img, mapping_path,
                          draw_radius=7, figsize=(7, 7),
                          check_dist=2000, check_duplicates=True, check_mismatches=True):
    """Creates the TMA remapping interactive interface for manual to auto FOVs

    Args:
        manual_fovs (dict):
            The list of FOVs proposed by the user
        auto_fovs (dict):
            The list of FOVs created by `generate_tma_fov_list` run in `autolabel_tma_cores.ipynb`
        slide_img (numpy.ndarray):
            the image to overlay
        mapping_path (str):
            the path to the file to save the mapping to
        draw_radius (int):
            the radius (in optical pixels) to draw each circle on the slide
        figsize (tuple):
            the size of the interactive figure to display
        check_dist (float):
            if the distance (in microns) between a manual-auto FOV pair exceeds this value, it will
            be reported for a potential error, if `None` distance will not be validated
        check_duplicates (bool):
            if `True`, validate whether an auto FOV has 2 manual FOVs mapping to it
        check_mismatches (bool):
            if `True`, validate whether the the manual auto FOV pairs have matching names
    """

    # error check: ensure mapping path exists
    if not os.path.exists(os.path.split(mapping_path)[0]):
        raise FileNotFoundError(
            "Path %s to mapping_path does not exist, "
            "please rename to a valid location" % os.path.split(mapping_path)[0]
        )

    # verify check_dist is positive if set as a numeric value
    dist_is_num = isinstance(check_dist, int) or isinstance(check_dist, float)
    if check_dist is not None and (not dist_is_num or check_dist <= 0):
        raise ValueError(
            "If validating distance, check_dist must be a positive floating point value"
        )

    # verify check_duplicates is a bool
    if not isinstance(check_duplicates, bool):
        raise ValueError("check_duplicates needs to be set to True or False")

    # verify check_mismatches is a bool
    if not isinstance(check_mismatches, bool):
        raise ValueError("check_mismatches needs to be set to True or False")

    # if there isn't a coreg_path defined, the user needs to run update_coregistration_params first
    if not os.path.exists(os.path.join('..', 'toffy', 'coreg_params.json')):
        raise FileNotFoundError(
            "You haven't co-registered your slide yet. Please run "
            "1_set_up_toffy.ipynb first."
        )

    # load the co-registration parameters in
    # NOTE: the last set of params in the coreg_params list is the most up-to-date
    path = os.path.join('..', 'toffy', 'coreg_params.json')
    stage_optical_coreg_params = json_utils.read_json_file(path)['coreg_params'][-1]

    # define the initial mapping and a distance lookup table between manual and auto FOVs
    manual_to_auto_map, manual_auto_dist = assign_closest_fovs(manual_fovs, auto_fovs)

    # condense manual_fovs to include just the name mapped to its coordinate
    # NOTE: convert to optical pixels for visualization
    manual_fovs_info = {
        fov['name']: convert_stage_to_optical(
            tuple(fov['centerPointMicrons'].values()), stage_optical_coreg_params
        )

        for fov in manual_fovs['fovs']
    }

    # sort manual FOVs by row then column, first assume the user names FOVs in R{m}c{n} format
    try:
        manual_fovs_sorted = sorted(
            list(manual_fovs_info.keys()),
            key=lambda mf: (int(re.findall(r'\d+', mf)[0]), int(re.findall(r'\d+', mf)[1]))
        )
    # otherwise, just sort manual FOVs alphabetically, nothing else we can do
    # NOTE: this will not catch cases where the user has something like fov2_data0
    except IndexError:
        warnings.warn(
            'Manual FOVs not consistently named in R{m}C{n} format, sorting alphabetically'
        )
        manual_fovs_sorted = sorted(list(manual_fovs_info.keys()))

    # get the first FOV to display
    first_manual = manual_fovs_sorted[0]

    # define the drop down menu for the manual fovs
    w_man = widgets.Dropdown(
        options=manual_fovs_sorted,
        value=first_manual,
        description='Manually-defined FOV',
        layout=widgets.Layout(width='auto'),
        style={'description_width': 'initial'}
    )

    # NOTE: convert to optical pixels for visualization
    auto_fovs_info = {
        fov: convert_stage_to_optical(auto_fovs[fov], stage_optical_coreg_params)

        for fov in auto_fovs
    }

    # sort FOVs alphabetically
    auto_fovs_sorted = sorted(
        list(auto_fovs.keys()),
        key=lambda af: (int(re.findall(r'\d+', af)[0]), int(re.findall(r'\d+', af)[1]))
    )

    # define the drop down menu for the auto fovs
    # the default value should be set to the auto fov the initial manual fov maps to
    w_auto = widgets.Dropdown(
        options=auto_fovs_sorted,
        value=manual_to_auto_map[first_manual],
        description='Automatically-generated FOV',
        layout=widgets.Layout(width='auto'),
        style={'description_width': 'initial'}
    )

    # define the save button
    w_save = widgets.Button(
        description='Save mapping',
        layout=widgets.Layout(width='auto'),
        style={'description_width': 'initial'}
    )

    # define the textbox to display the error message
    w_err = widgets.Textarea(
        description='FOV pair validation checks:',
        layout=widgets.Layout(height="auto", width='50%'),
        style={'description_width': 'initial'}
    )

    def increase_textarea_size(args):
        """Ensures size of `w_err` adjusts based on the amount of validation text needed

        Args:
            args (dict):
                the handler for `w_err`,
                only passed as a standard for `ipywidgets.Textarea` observe
        """
        w_err.rows = w_err.value.count('\n') + 1

    # ensure the entire error message is displayed
    w_err.observe(increase_textarea_size, 'value')

    # define a box to hold w_man and w_auto
    w_box = widgets.HBox(
        [w_man, w_auto, w_save],
        layout=widgets.Layout(
            display='flex',
            flex_flow='row',
            align_items='stretch',
            width='75%'
        )
    )

    # display the box with w_man and w_auto dropdown menus
    display(w_box)

    # display the w_err text box with validation errors
    display(w_err)

    # define an output context to display
    out = widgets.Output()

    # display the figure to plot on
    fig, ax = plt.subplots(figsize=figsize)

    # generate the circles and annotations for each circle to display on the image
    slide_img = generate_fov_circles(
        manual_fovs_info, auto_fovs_info, w_man.value, w_auto.value,
        slide_img, draw_radius
    )

    # make sure the output gets displayed to the output widget so it displays properly
    with out:
        # draw the image
        img_plot = ax.imshow(slide_img)

        # overwrite the default title
        _ = plt.title('Manually-defined to automatically-generated FOV map')

        # remove massive padding
        _ = plt.tight_layout()

        # define status of the save annotation, initially None, updates when user clicks w_save
        # NOTE: ipywidget callback functions can only access dicts defined in scope
        save_ann = {'annotation': None}

        # generate the annotation defining FOV pairings that need extra inspection
        # the user can specify as many of the following:
        # 1. the distance between the manual and auto FOV exceeds check_dist
        # 2. two manual FOVs map to the same auto FOV
        # 3. a manual FOV name does not match its auto FOV name
        manual_auto_warning = generate_validation_annot(
            manual_to_auto_map, manual_auto_dist, check_dist, check_duplicates, check_mismatches
        )

        # display the errors in the text box
        w_err.value = manual_auto_warning

    # a callback function for changing w_auto to the value w_man maps to
    # NOTE: needs to be here so it can access w_man and w_auto in scope
    def update_mapping(change):
        """Updates `w_auto` and bolds a different manual-auto pair when `w_prop` changes

        Args:
            change (dict):
                defines the properties of the changed value in `w_prop`
        """

        # only operate if w_prop actually changed
        # prevents update if the user drops down w_prop but leaves it as the same manual fov
        if change['name'] == 'value' and change['new'] != change['old']:
            # need to be in the output widget context to update
            with out:
                new_slide_img = update_mapping_display(
                    change, w_auto, manual_to_auto_map, manual_fovs_info, auto_fovs_info,
                    slide_img, draw_radius
                )

                # set the new slide img in the plot
                img_plot.set_data(new_slide_img)
                fig.canvas.draw_idle()

    # a callback function for remapping when w_auto changes
    # NOTE: needs to be here so it can access w_man and w_auto in scope
    def remap_values(change):
        """Bolds the new `w_auto` and maps the selected FOV in `w_man`
        to the new `w_auto` in `manual_to_auto_amp`

        Args:
            change (dict):
                defines the properties of the changed value in `w_auto`
        """

        # only remap if the auto change as been updated
        # prevents update if the user drops down w_auto but leaves it as the same auto fov
        if change['name'] == 'value' and change['new'] != change['old']:
            # need to be in the output widget context to update
            with out:
                new_slide_img, manual_auto_warning = remap_manual_to_auto_display(
                    change, w_man, manual_to_auto_map, manual_auto_dist,
                    auto_fovs_info, slide_img, draw_radius,
                    check_dist, check_duplicates, check_mismatches
                )

                # set the new slide img in the plot
                img_plot.set_data(new_slide_img)
                fig.canvas.draw_idle()

                # re-generate the validation warning in w_err
                w_err.value = manual_auto_warning

    # a callback function for saving manual_to_auto_map to mapping_path if w_save clicked
    def save_mapping(b):
        """Saves the mapping defined in `manual_to_auto_map`

        Args:
            b (ipywidgets.widgets.widget_button.Button):
                the button handler for `w_save`, only passed as a standard for `on_click` callback
        """

        # need to be in the output widget context to display status
        with out:
            # call the helper function to save manual_to_auto_map and notify user
            save_json(
                manual_to_auto_map, save_ann, mapping_path
            )

    # ensure a change to w_man redraws the image due to a new manual fov selected
    w_man.observe(update_mapping)

    # ensure a change to w_auto redraws the image due to a new automatic fov
    # mapped to the manual fov
    w_auto.observe(remap_values)

    # if w_save clicked, save the new mapping to the path defined in mapping_path
    w_save.on_click(save_mapping)

    # display the output
    display(out)


def remap_and_reorder_fovs(manual_fov_regions, manual_to_auto_map,
                           moly_path, randomize=False,
                           moly_insert=False, moly_interval=5):
    """Runs 3 separate tasks on `manual_fov_regions`:

    - Uses `manual_to_auto_map` to rename the FOVs
    - Randomizes the order of the FOVs (if specified)
    - Inserts Moly points at the specified interval (if specified)

    Args:
        manual_fov_regions (dict):
            The list of FOVs proposed by the user
        manual_to_auto_map (dict):
            Defines the mapping of manual to auto FOV names
        moly_path (str):
            The path to the Moly point to insert
        randomize (bool):
            Whether to randomize the FOVs
        moly_insert (bool):
            Whether to insert Moly points between FOVs at a specified `moly_interval`
        moly_interval (int):
            The interval in which to insert Moly points.
            Ignored if `moly_insert` is `False`.

    Returns:
        dict:
            `manual_fov_regions` with new FOV names, randomized, and with Moly points
    """

    # file path validation
    if not os.path.exists(moly_path):
        raise FileNotFoundError("Moly point %s does not exist" % moly_path)

    # load the Moly point in
    moly_point = json_utils.read_json_file(moly_path, encoding='utf-8')

    # error check: moly_interval cannot be less than or equal to 0 if moly_insert is True
    if moly_insert and (not isinstance(moly_interval, int) or moly_interval < 1):
        raise ValueError("moly_interval must be a positive integer")

    # define a new fov regions dict for remapped names
    remapped_fov_regions = {}

    # copy over the metadata values from manual_fov_regions to remapped_fov_regions
    remapped_fov_regions = assign_metadata_vals(manual_fov_regions, remapped_fov_regions, ['fovs'])

    # define a new FOVs list for fov_regions_remapped
    remapped_fov_regions['fovs'] = []

    # rename the FOVs based on the mapping and append to fov_regions_remapped
    for fov in manual_fov_regions['fovs']:
        # needed to prevent early saving since interactive visualization cannot stop this
        # from running if a mapping_path provided already exists
        fov_data = copy.deepcopy(fov)

        # remap the name and append to fov_regions_remapped
        fov_data['name'] = manual_to_auto_map[fov['name']]
        remapped_fov_regions['fovs'].append(fov_data)

    # randomize the order of the FOVs if specified
    if randomize:
        remapped_fov_regions['fovs'] = shuffle(remapped_fov_regions['fovs'])

    # insert Moly points at the specified interval if specified
    if moly_insert:
        mi = moly_interval

        while mi < len(remapped_fov_regions['fovs']):
            remapped_fov_regions['fovs'].insert(mi, moly_point)
            mi += moly_interval + 1

    return remapped_fov_regions<|MERGE_RESOLUTION|>--- conflicted
+++ resolved
@@ -1071,14 +1071,8 @@
     """
 
     # save the mapping
-<<<<<<< HEAD
-    with open(json_path, 'w', encoding='utf-8') as mp:
-        json.dump(json_data, mp)
-=======
-
-    json_utils.write_json_file(json_path=mapping_path, json_object=manual_to_auto_map,
+    json_utils.write_json_file(json_path=json_path, json_object=json_data,
                                encoding="utf-8")
->>>>>>> 70afb743
 
     # remove the save annotation if it already exists
     # clears up some space if the user decides to save several times
