--- conflicted
+++ resolved
@@ -352,12 +352,7 @@
         fov_ready, point_name = self._check_fov_status(file_trigger)
 
         if fov_ready:
-<<<<<<< HEAD
-            print(f"Discovered {point_name}, beginning per-fov callbacks...")
-            logf = open(self.log_path, "a")
-=======
             self._generate_callback_data(point_name)
->>>>>>> a123784f
 
         # needs to update if .bin file processed OR new moly point detected
         is_moly = point_name in self.run_structure.moly_points
