import copy
from datetime import datetime
from IPython.display import display
import ipywidgets as widgets
from itertools import combinations, product
import json
from matplotlib.patches import Patch, Rectangle
import matplotlib.pyplot as plt
import numpy as np
from operator import itemgetter
import os
import pandas as pd
from random import randint
import re
from typing import Iterable, Optional, Tuple
from skimage.draw import ellipse
from sklearn.linear_model import LinearRegression
from sklearn.utils import shuffle
import warnings

from dataclasses import dataclass

from toffy import settings, json_utils
from ark.utils import misc_utils


def assign_metadata_vals(input_dict, output_dict, keys_ignore):
    """Copy the `str`, `int`, `float`, and `bool` metadata keys of
    `input_dict` over to `output_dict`, ignoring `keys_ignore` metadata keys

    Args:
        input_dict (dict):
            The `dict` to copy the metadata values over from
        output_dict (dict):
            The `dict` to copy the metadata values into.
            Note that if a metadata key name in `input_dict` exists in `output_dict`,
            the latter's will get overwritten
        keys_ignore (list):
            The list of keys in `input_dict` to ignore

    Returns:
        dict:
            `output_dict` with the valid `metadata_keys` from `input_dict` copied over
    """

    # get the metadata values to copy over
    metadata_keys = list(input_dict.keys())

    # remove anything set in keys_ignore
    for ki in keys_ignore:
        if ki in input_dict:
            metadata_keys.remove(ki)

    # assign over the remaining metadata keys
    for mk in metadata_keys:
        if type(input_dict[mk]) in [str, int, float, bool, type(None)]:
            output_dict[mk] = input_dict[mk]

    return output_dict


def verify_x_coordinate_on_slide(coord_val: int, coord_type: Optional[str] = 'optical') -> bool:
    """Verify that the x-coordinate lies in the accepted slide boundary

    Args:
        coord_val (int):
            The x-coordinate value to validate
        coord_type (Optional[str]):
            Indicates if the coordinate is optical pixels, stage coordinates,
            or stage microns

    Returns:
        bool:
            Whether the x-coordinate is in bounds or not
    """

    if coord_type not in ['optical', 'stage', 'micron']:
        raise ValueError("Invalid x coord_type specified: must be 'optical', 'stage', or 'micron'")

    if coord_type == 'optical':
        if coord_val < settings.OPTICAL_LEFT_BOUNDARY - settings.OPTICAL_BOUNDARY_TOL or \
           coord_val > settings.OPTICAL_RIGHT_BOUNDARY + settings.OPTICAL_BOUNDARY_TOL:
            return False
    elif coord_type == 'stage':
        if coord_val < settings.STAGE_LEFT_BOUNDARY - settings.STAGE_BOUNDARY_TOL or \
           coord_val > settings.STAGE_RIGHT_BOUNDARY + settings.STAGE_BOUNDARY_TOL:
            return False
    elif coord_type == 'micron':
        coord_val_conv = \
            coord_val * settings.MICRON_TO_STAGE_X_MULTIPLIER - \
            settings.MICRON_TO_STAGE_X_OFFSET

        if coord_val_conv < settings.STAGE_LEFT_BOUNDARY - settings.STAGE_BOUNDARY_TOL or \
           coord_val_conv > settings.STAGE_RIGHT_BOUNDARY + settings.STAGE_BOUNDARY_TOL:
            return False

    return True


def verify_y_coordinate_on_slide(coord_val: int, coord_type: Optional[str] = 'optical') -> bool:
    """Verify that the y-coordinate lies in the accepted slide boundary

    Args:
        coord_val (int):
            The x-coordinate value to validate
        coord_type (Optional[str]):
            Indicates if the coordinate is optical pixels, stage coordinates,
            or stage microns

    Returns:
        bool:
            Whether the y-coordinate is in bounds or not
    """

    if coord_type not in ['optical', 'stage', 'micron']:
        raise ValueError("Invalid y coord_type specified: must be 'optical', 'stage', or 'micron'")

    # NOTE: stage coordinates increase from bottom to top, vice versa for optical coordinates
    if coord_type == 'optical':
        if coord_val < settings.OPTICAL_TOP_BOUNDARY - settings.OPTICAL_BOUNDARY_TOL or \
           coord_val > settings.OPTICAL_BOTTOM_BOUNDARY + settings.OPTICAL_BOUNDARY_TOL:
            return False
    elif coord_type == 'stage':
        if coord_val > settings.STAGE_TOP_BOUNDARY + settings.STAGE_BOUNDARY_TOL or \
           coord_val < settings.STAGE_BOTTOM_BOUNDARY - settings.STAGE_BOUNDARY_TOL:
            return False
    elif coord_type == 'micron':
        coord_val_conv = \
            coord_val * settings.MICRON_TO_STAGE_Y_MULTIPLIER - \
            settings.MICRON_TO_STAGE_Y_OFFSET

        if coord_val_conv > settings.STAGE_TOP_BOUNDARY + settings.STAGE_BOUNDARY_TOL or \
           coord_val_conv < settings.STAGE_BOTTOM_BOUNDARY - settings.STAGE_BOUNDARY_TOL:
            return False

    return True


def verify_coordinate_on_slide(coord_val: Iterable[Tuple[float, float]],
                               coord_type: Optional[str] = 'optical') -> bool:
    """Verify that the coordinate lies in the accepted slide boundary

    Args:
        coord_val (Iterable[Tuple[float, float]]):
            The coordinate to validate
        coord_type (Optional[str]):
            Indicates if the coordinate is optical pixels, stage coordinates,
            or stage microns

    Returns:
        bool:
            Whether the coordinate is in bounds or not
    """

    if coord_type not in ['optical', 'stage', 'micron']:
        raise ValueError("Invalid coord_type specified: must be 'optical', 'stage', or 'micron'")

    return verify_x_coordinate_on_slide(coord_val[0], coord_type) and \
        verify_y_coordinate_on_slide(coord_val[1], coord_type)


def read_tiling_param(prompt, error_msg, cond, dtype):
    """A helper function to read a tiling param from a user prompt

    Args:
        prompt (str):
            The initial text to display to the user
        error_msg (str):
            The message to display if an invalid input is entered
        cond (function):
            What defines valid input for the variable
        dtype (type):
            The type of variable to read

    Returns:
        Union([int, float, str]):
            The value entered by the user
    """

    # ensure the dtype is valid
    misc_utils.verify_in_list(
        provided_dtype=dtype,
        acceptable_dtypes=[int, float, str]
    )

    while True:
        # read in the variable with correct dtype
        # print error message and re-prompt if cannot be coerced
        try:
            var = dtype(input(prompt))
        except ValueError:
            print(error_msg)
            continue

        # if condition passes, return
        if cond(var):
            return var

        # otherwise, print the error message and re-prompt
        print(error_msg)


def read_fiducial_info():
    """Prompt the user to input the fiducial info (in both stage and optical scoordinates)

    Returns:
        dict:
            Contains the stage and optical coordinates of all 6 required fiducials
    """

    # define the dict to fill in
    fiducial_info = {}

    # store the stage and optical coordinates in separate keys
    fiducial_info['stage'] = {}
    fiducial_info['optical'] = {}

    # read the stage and optical coordinate for each position
    for pos in settings.FIDUCIAL_POSITIONS:
        stage_x = read_tiling_param(
            "Enter the stage x-coordinate of the %s fiducial: " % pos,
            "Error: stage x-coordinate must be a numeric value in slide range: "
            "[%.2f, %.2f]" % (
                settings.STAGE_LEFT_BOUNDARY - settings.STAGE_BOUNDARY_TOL,
                settings.STAGE_RIGHT_BOUNDARY + settings.STAGE_BOUNDARY_TOL
            ),
            lambda fc: verify_x_coordinate_on_slide(fc, 'stage'),
            dtype=float
        )

        stage_y = read_tiling_param(
            "Enter the stage y-coordinate of the %s fiducial: " % pos,
            "Error: stage y-coordinate must be a numeric value in slide range: "
            "[%.2f, %.2f]" % (
                settings.STAGE_BOTTOM_BOUNDARY - settings.STAGE_BOUNDARY_TOL,
                settings.STAGE_TOP_BOUNDARY + settings.STAGE_BOUNDARY_TOL
            ),
            lambda fc: verify_y_coordinate_on_slide(fc, 'stage'),
            dtype=float
        )

        optical_x = read_tiling_param(
            "Enter the optical x-coordinate of the %s fiducial: " % pos,
            "Error: optical x-coordinate must be a numeric value in slide range: "
            "[%.2f, %.2f]" % (
                settings.OPTICAL_LEFT_BOUNDARY - settings.OPTICAL_BOUNDARY_TOL,
                settings.OPTICAL_RIGHT_BOUNDARY + settings.OPTICAL_BOUNDARY_TOL
            ),
            lambda fc: verify_x_coordinate_on_slide(fc, 'optical'),
            dtype=float
        )

        optical_y = read_tiling_param(
            "Enter the optical y-coordinate of the %s fiducial: " % pos,
            "Error: optical y-coordinate must be a numeric value in slide range: "
            "[%.2f, %.2f]" % (
                settings.OPTICAL_TOP_BOUNDARY - settings.OPTICAL_BOUNDARY_TOL,
                settings.OPTICAL_BOTTOM_BOUNDARY + settings.OPTICAL_BOUNDARY_TOL
            ),
            lambda fc: verify_y_coordinate_on_slide(fc, 'optical'),
            dtype=float
        )

        # define a new stage entry for the fiducial position
        fiducial_info['stage'][pos] = {'x': stage_x, 'y': stage_y}

        # ditto for optical
        fiducial_info['optical'][pos] = {'x': optical_x, 'y': optical_y}

    return fiducial_info


def verify_coreg_param_tolerance(coreg_params: dict, tol: Optional[float] = 0.2):
    """Verify that the coreg params lie within acceptable range

    Args:
        coreg_params (dict):
            Contains all of the co-registration parameters
        tol (Optional[float]):
            How far away from the baseline is acceptable for co-registration

    Raises:
        ValueError:
            If one of the co-registration parameters fails the tolerance test
    """

    # run for each parameter
    params_list = ['STAGE_TO_OPTICAL_X_MULTIPLIER',
                   'STAGE_TO_OPTICAL_X_OFFSET',
                   'STAGE_TO_OPTICAL_Y_MULTIPLIER',
                   'STAGE_TO_OPTICAL_Y_OFFSET']

    for param in params_list:
        # retrieve the baseline val
        baseline_val = settings.COREG_PARAM_BASELINE[param]

        # get the left and right boundaries
        left_extreme = baseline_val - abs(baseline_val * tol)
        right_extreme = baseline_val + abs(baseline_val * tol)

        if coreg_params[param] < left_extreme or coreg_params[param] > right_extreme:
            raise ValueError(
                ("coreg_param %s is out of range ([%.2f, %.2f], got %.2f): "
                 "please re-run co-registration") %
                (param, left_extreme, right_extreme, coreg_params[param])
            )


def generate_coreg_params(fiducial_info):
    """Use linear regression from fiducial stage to optical coordinates to define
    co-registration params.

    Separate regressions for x and y values.

    Args:
        fiducial_info (dict):
            The stage and optical coordinates of each fiducial, created by `read_fiducial_info`

    Returns:
        dict:
            Contains the new multiplier and offset along the x- and y-axes
    """

    # define the dict to fill in
    coreg_params = {}

    # extract the data for for x-coordinate stage to optical regression
    x_stage = np.array(
        [fiducial_info['stage'][pos]['x'] for pos in settings.FIDUCIAL_POSITIONS]
    ).reshape(-1, 1)
    x_optical = np.array(
        [fiducial_info['optical'][pos]['x'] for pos in settings.FIDUCIAL_POSITIONS]
    ).reshape(-1, 1)

    # generate x regression params
    x_reg = LinearRegression().fit(x_stage, x_optical)

    # add the multiplier and offset params for x
    x_multiplier = x_reg.coef_[0][0]
    x_offset = x_reg.intercept_[0] / x_multiplier
    coreg_params['STAGE_TO_OPTICAL_X_MULTIPLIER'] = x_multiplier
    coreg_params['STAGE_TO_OPTICAL_X_OFFSET'] = x_offset

    # extract the data for for y-coordinate stage to optical regression
    y_stage = np.array(
        [fiducial_info['stage'][pos]['y'] for pos in settings.FIDUCIAL_POSITIONS]
    ).reshape(-1, 1)
    y_optical = np.array(
        [fiducial_info['optical'][pos]['y'] for pos in settings.FIDUCIAL_POSITIONS]
    ).reshape(-1, 1)

    # generate y regression params
    y_reg = LinearRegression().fit(y_stage, y_optical)

    # add the multiplier and offset params for y
    y_multiplier = y_reg.coef_[0][0]
    y_offset = y_reg.intercept_[0] / y_multiplier
    coreg_params['STAGE_TO_OPTICAL_Y_MULTIPLIER'] = y_multiplier
    coreg_params['STAGE_TO_OPTICAL_Y_OFFSET'] = y_offset

    # verify all the parameters generated lie in tolerable range
    verify_coreg_param_tolerance(coreg_params)

    return coreg_params


def save_coreg_params(coreg_params, coreg_path=settings.COREG_SAVE_PATH):
    """Save the co-registration parameters to `coreg_params.json` in `toffy`

    Args:
        coreg_params (dict):
            Contains the multiplier and offsets for co-registration along the x- and y-axis
        coreg_path (str):
            The path to save the co-registration parameters to
    """

    # generate the time this set of co-registration parameters were generated
    coreg_params['date'] = datetime.now().strftime("%d/%m/%Y %H:%M:%S")

    # write to a new coreg_params.json file if it doesn't already exist
    if not os.path.exists(coreg_path):
        coreg_data = {
            'coreg_params': [
                coreg_params
            ]
        }
        json_utils.write_json_file(json_path=coreg_path, json_object=coreg_data)

    # append to the existing coreg_params key if coreg_params.json already exists
    else:
        coreg_data = json_utils.read_json_file(coreg_path)

        coreg_data['coreg_params'].append(coreg_params)

        json_utils.write_json_file(json_path=coreg_path, json_object=coreg_data)


def generate_region_info(region_params):
    """Generate the `region_params` list in the tiling parameter dict

    Args:
        region_params (dict):
            A `dict` mapping each region-specific parameter to a list of values per FOV

    Returns:
        list:
            The complete set of `region_params` sorted by region
    """

    # define the region params list
    region_params_list = []

    # iterate over all the region parameters, all parameter lists are the same length
    for i in range(len(region_params['region_start_row'])):
        # define a dict containing all the region info for the specific FOV
        region_info = {
            rp: region_params[rp][i] for rp in region_params
        }

        # append info to region_params
        region_params_list.append(region_info)

    return region_params_list


def read_tiled_region_inputs(region_corners, region_params):
    """Reads input for tiled regions from user and `region_corners`.

    Updates all the tiling params inplace. Units used are microns.

    Args:
        region_corners (dict):
            The data containing the FOVs used to define the upper-left corner of each tiled region
        region_params (dict):
            A `dict` mapping each region-specific parameter to a list of values per FOV
    """

    # read in the data for each region (region_start from region_corners_path, others from user)
    for fov in region_corners['fovs']:
        # append the name of the region
        region_params['region_name'].append(fov['name'])

        # verify if the coordinate is in range
        coordinates_in_range = verify_coordinate_on_slide(
           (fov['centerPointMicrons']['x'], fov['centerPointMicrons']['y']), 'micron'
        )

        if not coordinates_in_range:
            raise ValueError(
                ('Coordinate (%.2f, %.2f) defining ROI %s out of range, '
                 'check the value specified in region_corners_path') %
                (fov['centerPointMicrons']['x'], fov['centerPointMicrons']['y'],
                 fov['name'])
            )

        # append the starting row and column coordinates
        region_params['region_start_row'].append(fov['centerPointMicrons']['y'])
        region_params['region_start_col'].append(fov['centerPointMicrons']['x'])

        print("Using start coordinates of (%d, %d) in microns for region %s"
              % (fov['centerPointMicrons']['x'], fov['centerPointMicrons']['y'], fov['name']))

        # verify that the micron size specified is valid
        if fov['fovSizeMicrons'] <= 0:
            raise ValueError("The fovSizeMicrons field for FOVs in region %s must be positive"
                             % fov['name'])

        print("Using FOV step size of %d microns for both row (y) and column (x) axis of region %s"
              % (fov['fovSizeMicrons'], fov['name']))

        # use fovSizeMicrons as the step size along both axes
        region_params['row_fov_size'].append(fov['fovSizeMicrons'])
        region_params['col_fov_size'].append(fov['fovSizeMicrons'])

        # allow the user to specify the number of fovs along each dimension
        num_row = read_tiling_param(
            "Enter the number of FOVs per row for region %s: " % fov['name'],
            "Error: number of FOVs per row must be a positive integer",
            lambda nx: nx >= 1,
            dtype=int
        )

        num_col = read_tiling_param(
            "Enter the number of FOVs per column for region %s: " % fov['name'],
            "Error: number of FOVs per column must be a positive integer",
            lambda ny: ny >= 1,
            dtype=int
        )

        region_params['fov_num_row'].append(num_row)
        region_params['fov_num_col'].append(num_col)

        # allow the user to specify if the FOVs should be randomized
        randomize = read_tiling_param(
            "Randomize FOVs for region %s? Y/N: " % fov['name'],
            "Error: randomize parameter must Y or N",
            lambda r: r in ['Y', 'N', 'y', 'n'],
            dtype=str
        )

        randomize = randomize.upper()

        region_params['region_rand'].append(randomize)


def set_tiled_region_params(region_corners_path):
    """Given a file specifying top-left FOVs for a set of regions, set the MIBI tiling parameters.

    User inputs will be required for many values. Units used are microns.

    Args:
        region_corners_path (str):
            Path to the JSON file containing the FOVs used to define the upper-left corner
            of each tiled region

    Returns:
        dict:
            Contains the tiling parameters for each tiled region
    """

    # file path validation
    if not os.path.exists(region_corners_path):
        raise FileNotFoundError(
            "Tiled region corners list file %s does not exist" % region_corners_path
        )

    # read in the region corners data
    tiled_region_corners = json_utils.read_json_file(region_corners_path, encoding='utf-8')

    tiled_region_corners = json_utils.rename_missing_fovs(tiled_region_corners)

    # define the parameter dict to return
    tiling_params = {}

    # copy over the metadata values from tiled_region_corners to tiling_params
    tiling_params = assign_metadata_vals(tiled_region_corners, tiling_params, ['fovs'])

    # define the region_params dict
    region_params = {rpf: [] for rpf in settings.REGION_PARAM_FIELDS}

    # prompt the user for params associated with each tiled region
    read_tiled_region_inputs(tiled_region_corners, region_params)

    # need to copy fov metadata over, needed for generate_fov_list
    tiling_params['fovs'] = copy.deepcopy(tiled_region_corners['fovs'])

    # store the read in parameters in the region_params key
    tiling_params['region_params'] = generate_region_info(region_params)

    # whether to insert moly points between regions
    moly_region_insert = read_tiling_param(
        ("Insert a moly point between each tiled region? " +
         "If yes, you must provide a path to the example moly_FOV json file. Y/N: "),
        "Error: moly point region parameter must be either Y or N",
        lambda mri: mri in ['Y', 'N', 'y', 'n'],
        dtype=str
    )

    # convert to uppercase to standardize
    moly_region_insert = moly_region_insert.upper()
    tiling_params['moly_region'] = moly_region_insert

    # whether to insert moly points between fovs
    moly_interval = read_tiling_param(
        ("Enter the FOV interval size to insert Moly points. If yes, you must provide " +
         "a path to the example moly_FOV json file and enter the number of FOVs " +
         "between each Moly point. If no, enter 0: "),
        "Error: moly interval must be 0 or a positive integer",
        lambda mi: mi >= 0,
        dtype=int
    )

    if moly_interval > 0:
        tiling_params['moly_interval'] = moly_interval

    return tiling_params


def generate_x_y_fov_pairs(x_range, y_range):
    """Given all x and y coordinates (in microns) a FOV can take,
    generate all possible `(x, y)` pairings

    Args:
        x_range (list):
            Range of x values a FOV can take
        y_range (list):
            Range of y values a FOV can take

    Returns:
        list:
            Every possible `(x, y)` pair for a FOV
    """

    # define a list to hold all the (x, y) pairs
    all_pairs = []

    # iterate over all combinations of x and y
    for t in combinations((x_range, y_range), 2):
        # compute the product of the resulting x and y list pair, append results
        for pair in product(t[0], t[1]):
            all_pairs.append(pair)

    return all_pairs


def generate_x_y_fov_pairs_rhombus(top_left, top_right, bottom_left, bottom_right,
                                   num_row, num_col):
    """Generates coordinates (in microns) of FOVs as defined by corners of a rhombus

    Args:
        top_left (XYCoord): coordinate of top left corner
        top_right (XYCoord): coordinate of top right corner
        bottom_left (XYCoord): coordinate of bottom right corner
        bottom_right (XYCoord): coordiante of bottom right corner
        num_row (int): number of fovs on row dimension
        num_col (int): number of fovs on column dimension

    Returns:
        list: coordinates for all FOVs defined by region"""

    # compute the vertical shift in the top and bottom row of the TMA
    top_row_shift = top_right.y - top_left.y
    bottom_row_shift = bottom_right.y - bottom_left.y

    # average between the two will be used to increment indices
    avg_row_shift = (top_row_shift + bottom_row_shift) / 2

    # compute horizontal shift in the left and right column of the TMA
    left_col_shift = bottom_left.x - top_left.x
    right_col_shift = bottom_right.x - top_right.x

    # average between the two will be used to increment indices
    avg_col_shift = (left_col_shift + right_col_shift) / 2

    # compute per-FOV adjustment
    row_increment = avg_row_shift / (num_col - 1)
    col_increment = avg_col_shift / (num_row - 1)

    # compute baseline indices for a rectangle with same coords
    row_dif = bottom_left.y - top_left.y
    col_dif = top_right.x - top_left.x

    row_baseline = row_dif / (num_row - 1)
    col_baseline = col_dif / (num_col - 1)

    pairs = []

    for i in range(num_col):
        for j in range(num_row):
            x_coord = top_left.x + col_baseline * i + col_increment * j
            y_coord = top_left.y + row_baseline * j + row_increment * i
            pairs.append((int(x_coord), int(y_coord)))

    return pairs


def generate_tiled_region_fov_list(tiling_params, moly_path: Optional[str] = None):
    """Generate the list of FOVs on the image from the `tiling_params` set for tiled regions

    Moly point insertion: happens once every number of FOVs you specified in
    `tiled_region_set_params`. There are a couple caveats to keep in mind:

    - The interval specified will not reset between regions. In other words, if the interval is 3
      and the next set of FOVs contains 2 in region 1 and 1 in region 2, the next Moly point will
      be placed after the 1st FOV in region 2 (not after the 3rd FOV in region 2). Moly points
      inserted between regions are ignored in this calculation.
    - If the interval specified cleanly divides the number of FOVs in a region, a Moly point will
      not be placed at the end of the region. Suppose 3 FOVs are defined along both the x- and
      y-axis for region 1 (for a total of 9 FOVs) and a Moly point FOV interval of 3 is specified.
      Without also setting Moly point insertion between different regions, a Moly point will NOT be
      placed after the last FOV of region 1 (the next Moly point will appear after the 3rd
      FOV in in region 2).

    Args:
        tiling_params (dict):
            The tiling parameters created by `set_tiled_region_params`
        moly_path (Optional[str]):
            The path to the Moly point to insert between FOV intervals and/or regions.
            If these insertion parameters are not specified in `tiling_params`, this won't be used.
            Defaults to None.

    Returns:
        dict:
            Data containing information about each FOV
    """

    # file path validation
    if (tiling_params.get("moly_region", "N") == "Y") or \
       (tiling_params.get("moly_interval", 0) > 0):
        if not os.path.exists(moly_path):
            raise FileNotFoundError("The provided Moly FOV file %s does not exist. If you want\
                                    to include Moly FOVs you must provide a valid path. Otherwise\
                                    , select 'No' for the options relating to Moly FOVs"
                                    % moly_path)

        # read in the moly point data
        moly_point = json_utils.read_json_file(moly_path, encoding='utf-8')

    # define the fov_regions dict
    fov_regions = {}

    # copy over the metadata values from tiling_params to fov_regions
    fov_regions = assign_metadata_vals(
        tiling_params, fov_regions, ['region_params', 'moly_region', 'moly_interval']
    )

    # define a specific FOVs field in fov_regions, this will contain the actual FOVs
    fov_regions['fovs'] = []

    # define a counter to determine where to insert a moly point
    # only used if moly_interval is set in tiling_params
    # NOTE: total_fovs is used to prevent moly_counter from initiating the addition of
    # a Moly point at the end of a region
    moly_counter = 0
    total_fovs = 0

    # iterate through each region and append created fovs to fov_regions['fovs']
    for region_index, region_info in enumerate(tiling_params['region_params']):
        # extract start coordinates
        start_row = region_info['region_start_row']
        start_col = region_info['region_start_col']

        # define the range of x- and y-coordinates to use
        row_range = list(range(region_info['fov_num_row']))
        col_range = list(range(region_info['fov_num_col']))

        # create all pairs between two lists
        row_col_pairs = generate_x_y_fov_pairs(row_range, col_range)

        # name the FOVs according to MIBI conventions
        fov_names = ['%s_R%dC%d' % (region_info['region_name'], row + 1, col + 1)
                     for row in range(region_info['fov_num_row'])
                     for col in range(region_info['fov_num_col'])]

        # randomize pairs list if specified
        if region_info['region_rand'] == 'Y':
            # make sure the fov_names are set in the same shuffled indices for renaming
            row_col_pairs, fov_names = shuffle(row_col_pairs, fov_names)

        # update total_fovs, we'll prevent moly_counter from triggering the appending of
        # a Moly point at the end of a region this way
        total_fovs += len(row_col_pairs)

        for index, (row_i, col_i) in enumerate(row_col_pairs):
            # use the fov size to scale to the current row- and col-coordinate
            cur_row = start_row - (row_i * region_info['row_fov_size'])
            cur_col = start_col + (col_i * region_info['col_fov_size'])

            # verify that the coordinate generated is in range
            if not verify_coordinate_on_slide((cur_col, cur_row), 'micron'):
                raise ValueError(
                    ('Coordinate (%.2f, %.2f) for FOV %s and ROI %s out of range, '
                     'please check the dimensions specified') %
                    (cur_col, cur_row, fov_names[index], region_info['region_name'])
                )

            # copy the fov metadata over and add cur_x, cur_y, and name
            fov = copy.deepcopy(tiling_params['fovs'][region_index])
            fov['centerPointMicrons']['x'] = cur_col
            fov['centerPointMicrons']['y'] = cur_row
            fov['name'] = fov_names[index]

            # append value to fov_regions
            fov_regions['fovs'].append(fov)

            # increment moly_counter as we've added another fov
            moly_counter += 1

            # append a Moly point if moly_interval is set and we've reached the interval threshold
            # the exception: don't insert a Moly point at the end of a region
            if 'moly_interval' in tiling_params and \
               moly_counter % tiling_params['moly_interval'] == 0 and \
               moly_counter < total_fovs:
                fov_regions['fovs'].append(moly_point)

        # append Moly point to seperate regions if not last and if specified
        if 'moly_region' in tiling_params and \
            tiling_params['moly_region'] == 'Y' and \
           region_index != len(tiling_params['region_params']) - 1:
            fov_regions['fovs'].append(moly_point)

        print("Finished generating FOVs for region %s" % region_info['region_name'])

    return fov_regions


def validate_tma_corners(top_left, top_right, bottom_left, bottom_right):
    """Ensures that the provided TMA corners match assumptions

    Args:
        top_left (XYCoord): coordinate (in microns) of top left corner
        top_right (XYCoord): coordinate (in microns) of top right corner
        bottom_left (XYCoord): coordinate (in microns) of bottom right corner
        bottom_right (XYCoord): coordinate (in microns)of bottom right corner

    """
    # TODO: should we programmatically validate all pairwise comparisons?

    # verify positions relative to the slide
    if not verify_coordinate_on_slide((top_left.x, top_left.y), 'micron'):
        raise ValueError('Top-left coordinate provided is out of bounds')

    if not verify_coordinate_on_slide((top_right.x, top_right.y), 'micron'):
        raise ValueError('Top-right coordinate provided is out of bounds')

    if not verify_coordinate_on_slide((bottom_left.x, bottom_left.y), 'micron'):
        raise ValueError('Bottom-left coordinate provided is out of bounds')

    if not verify_coordinate_on_slide((bottom_right.x, bottom_right.y), 'micron'):
        raise ValueError('Bottom-right coordinate provided is out of bounds')

    # verify positions relative to each other corners
    if top_left.x > top_right.x:
        raise ValueError("Invalid corner file: The upper left corner is "
                         "to the right of the upper right corner")

    if bottom_left.x > bottom_right.x:
        raise ValueError("Invalid corner file: The bottom left corner is "
                         "to the right of the bottom right corner")

    if top_left.y < bottom_left.y:
        raise ValueError("Invalid corner file: The upper left corner is "
                         "below the bottom left corner")

    if top_right.y < bottom_right.y:
        raise ValueError("Invalid corner file: The upper right corner is "
                         "below the bottom right corner")


@dataclass
class XYCoord:
    x: float
    y: float


def generate_tma_fov_list(tma_corners_path, num_fov_row, num_fov_col):
    """Generate the list of FOVs on the image using the TMA input file in `tma_corners_path`

    NOTE: unlike tiled regions, the returned list of FOVs is just an intermediate step to the
    interactive remapping process. So the result will just be each FOV name mapped to its centroid
    (in microns).

    Args:
        tma_corners_path (dict):
            Path to the JSON file containing the FOVs used to define the tiled TMA region
        num_fov_row (int):
            Number of FOVs along the row dimension
        num_fov_col (int):
            Number of FOVs along the column dimension

    Returns:
        dict:
            Data containing information about each FOV (just FOV name mapped to centroid)
    """

    # file path validation
    if not os.path.exists(tma_corners_path):
        raise FileNotFoundError(
            "TMA corners file %s does not exist" % tma_corners_path
        )

    # user needs to define at least 2 FOVs along the row- and col-axes
    if num_fov_row < 2:
        raise ValueError("Number of TMA-grid rows must be at least 2")

    if num_fov_col < 2:
        raise ValueError("Number of TMA-grid columns must be at least 2")

    # read in tma_corners_path
    tma_corners = json_utils.read_json_file(tma_corners_path, encoding='utf-8')

    tma_corners = json_utils.rename_missing_fovs(tma_corners)

    # a TMA can only be defined by four FOVs, one for each corner
    if len(tma_corners['fovs']) != 4:
        raise ValueError("Your FOV region file %s needs to contain four FOVs" % tma_corners)

    # retrieve the FOVs from JSON file
    corners = [0] * 4
    for i, fov in enumerate(tma_corners['fovs']):
        corners[i] = XYCoord(*itemgetter('x', 'y')(fov['centerPointMicrons']))

    top_left, top_right, bottom_left, bottom_right = corners

    validate_tma_corners(top_left, top_right, bottom_left, bottom_right)

    # create all x_y coordinates
    x_y_pairs = generate_x_y_fov_pairs_rhombus(top_left, top_right, bottom_left, bottom_right,
                                               num_fov_row, num_fov_col)

    # name the FOVs according to MIBI conventions
    fov_names = ['R%dC%d' % (y + 1, x + 1) for x in range(num_fov_col) for y in range(num_fov_row)]

    # define the fov_regions dict
    fov_regions = {}

    # map each name to its corresponding coordinate value
    for index, (xi, yi) in enumerate(x_y_pairs):
        # NOTE: because the FOVs are generated within the four corners, and these are validated
        # beforehand, this should never throw an error
        if not verify_coordinate_on_slide((xi, yi), 'micron'):
            raise ValueError(
                ('Coordinate (%.2f, %.2f) for FOV %s out of range, '
                 'please double check the TMA dimensions') %
                (xi, yi, fov_names[index])
            )
        fov_regions[fov_names[index]] = (xi, yi)

    return fov_regions


def convert_stage_to_optical(coord, stage_optical_coreg_params):
    """Convert the coordinate in stage microns to optical pixels.

    In other words, co-register using the centroid of a FOV.

    The values are coerced to ints to allow indexing into the slide.
    Coordinates are returned in `(y, x)` form to account for a different coordinate axis.

    Args:
        coord (tuple):
            The coordinate in microns to convert
        stage_optical_coreg_params (dict):
            Contains the co-registration parameters to use

    Returns:
        tuple:
            The converted coordinate from stage microns to optical pixels.
            Values truncated to `int`.
    """

    stage_to_optical_x_multiplier = stage_optical_coreg_params['STAGE_TO_OPTICAL_X_MULTIPLIER']
    stage_to_optical_x_offset = stage_optical_coreg_params['STAGE_TO_OPTICAL_X_OFFSET']
    stage_to_optical_y_multiplier = stage_optical_coreg_params['STAGE_TO_OPTICAL_Y_MULTIPLIER']
    stage_to_optical_y_offset = stage_optical_coreg_params['STAGE_TO_OPTICAL_Y_OFFSET']

    # NOTE: all conversions are done using the fiducials
    # convert from microns to stage coordinates
    stage_coord_x = (
        coord[0] * settings.MICRON_TO_STAGE_X_MULTIPLIER - settings.MICRON_TO_STAGE_X_OFFSET
    )
    stage_coord_y = (
        coord[1] * settings.MICRON_TO_STAGE_Y_MULTIPLIER - settings.MICRON_TO_STAGE_Y_OFFSET
    )

    # convert from stage coordinates to optical pixels
    pixel_coord_x = (stage_coord_x + stage_to_optical_x_offset) * stage_to_optical_x_multiplier
    pixel_coord_y = (stage_coord_y + stage_to_optical_y_offset) * stage_to_optical_y_multiplier

    return (int(pixel_coord_y), int(pixel_coord_x))


def assign_closest_fovs(manual_fovs, auto_fovs):
    """For each FOV in `manual_fovs`, map it to its closest FOV in `auto_fovs`

    Args:
        manual_fovs (dict):
            The list of FOVs proposed by the user
        auto_fovs (dict):
            The list of FOVs generated by `set_tiling_params` in `example_fov_grid_generate.ipynb`

    Returns:
        tuple:

        - A `dict` mapping each manual FOV to an auto FOV and its respective distance
          (in microns) from it
        - A `pandas.DataFrame` defining the distance (in microns) from each manual FOV
          to each auto FOV, row indices are manual FOVs, column names are auto FOVs
    """

    # condense the manual FOVs JSON list into just a mapping between name and coordinate
    manual_fovs_name_coord = {
        fov['name']: tuple(list(fov['centerPointMicrons'].values()))

        for fov in manual_fovs['fovs']
    }

    # retrieve the centroids in array format for distance calculation
    manual_centroids = np.array(
        [list(centroid) for centroid in manual_fovs_name_coord.values()]
    )

    auto_centroids = np.array(
        [list(centroid) for centroid in auto_fovs.values()]
    )

    # define the mapping dict from manual to auto
    manual_to_auto_map = {}

    # compute the euclidean distances between the manual and the auto centroids
    manual_auto_dist = np.linalg.norm(
        manual_centroids[:, np.newaxis] - auto_centroids, axis=2
    )

    # for each manual fov, get the index of the auto fov closest to it
    closest_auto_point_ind = np.argmin(manual_auto_dist, axis=1)

    # assign the mapping in manual_to_auto_map
    for manual_index, auto_index in enumerate(closest_auto_point_ind):
        # get the coordinates of the manual fov and its closest auto fov
        manual_coords = tuple(manual_centroids[manual_index])
        auto_coords = tuple(auto_centroids[auto_index])

        # get the corresponding fov names
        man_name = list(manual_fovs_name_coord.keys())[manual_index]
        auto_name = list(auto_fovs.keys())[auto_index]

        # map the manual fov name to its closest auto fov name
        manual_to_auto_map[man_name] = auto_name

    # convert manual_auto_dist into a Pandas DataFrame, this makes it easier to index
    manual_auto_dist = pd.DataFrame(
        manual_auto_dist,
        index=list(manual_fovs_name_coord.keys()),
        columns=list(auto_fovs.keys())
    )

    return manual_to_auto_map, manual_auto_dist


def generate_fov_circles(manual_fovs_info, auto_fovs_info,
                         manual_name, auto_name, slide_img, draw_radius=7):
    """Draw the circles defining each FOV (manual and auto) on `slide_img`

    Args:
        manual_fovs_info (dict):
            maps each manual FOV to its centroid coordinates (in optical pixels)
        auto_fovs_info (dict):
            maps each auto FOV to its centroid coordinates (in optical pixels)
        manual_name (str):
            the name of the manual FOV to highlight
        auto_name (str):
            the name of the automatically-generated FOV to highlight
        slide_img (numpy.ndarray):
            the image to overlay
        draw_radius (int):
            the radius (in optical pixels) of the circle to overlay for each FOV

    Returns:
        numpy.ndarray:
            `slide_img` with defining each manually-defined and automatically-generated FOV
    """

    # define dicts to hold the coordinates
    manual_coords = {}
    auto_coords = {}

    # define the fov size boundaries, needed to prevent drawing a circle out of bounds
    fov_size = slide_img.shape[:2]

    # generate the regions for each manual and mapped auto fov
    for mfi in manual_fovs_info:
        # get the x- and y-coordinate of the centroid
        manual_x = int(manual_fovs_info[mfi][0])
        manual_y = int(manual_fovs_info[mfi][1])

        # define the circle coordinates for the region
        mr_x, mr_y = ellipse(
            manual_x, manual_y, draw_radius, draw_radius, shape=fov_size
        )

        # color the selected manual fov dark red, else bright red
        if mfi == manual_name:
            slide_img[mr_x, mr_y, 0] = 210
            slide_img[mr_x, mr_y, 1] = 37
            slide_img[mr_x, mr_y, 2] = 37
        else:
            slide_img[mr_x, mr_y, 0] = 255
            slide_img[mr_x, mr_y, 1] = 133
            slide_img[mr_x, mr_y, 2] = 133

    # repeat but for the automatically generated points
    for afi in auto_fovs_info:
        # repeat the above for auto points
        auto_x = int(auto_fovs_info[afi][0])
        auto_y = int(auto_fovs_info[afi][1])

        # define the circle coordinates for the region
        ar_x, ar_y = ellipse(
            auto_x, auto_y, draw_radius, draw_radius, shape=fov_size
        )

        # color the selected auto fov dark blue, else bright blue
        if afi == auto_name:
            slide_img[ar_x, ar_y, 0] = 50
            slide_img[ar_x, ar_y, 1] = 115
            slide_img[ar_x, ar_y, 2] = 229
        else:
            slide_img[ar_x, ar_y, 0] = 162
            slide_img[ar_x, ar_y, 1] = 197
            slide_img[ar_x, ar_y, 2] = 255

    return slide_img


def update_mapping_display(change, w_auto, manual_to_auto_map, manual_coords, auto_coords,
                           slide_img, draw_radius=7):
    """Changes the highlighted manual-auto fov pair on the image based on new selected manual FOV

    Helper to `update_mapping` nested callback function in `interactive_remap`

    Args:
        change (dict):
            defines the properties of the changed value of the manual FOV menu
        w_auto (ipywidgets.widgets.widget_selection.Dropdown):
            the dropdown menu handler for the automatically-generated FOVs
        manual_to_auto_map (dict):
            defines the mapping of manual to auto FOV names
        manual_coords (dict):
            maps each manually-defined FOV to its coordinate (in optical pixels)
        auto_coords (dict):
            maps each automatically-generated FOV to its coordinate (in optical pixels)
        slide_img (numpy.ndarray):
            the image to overlay
        draw_radius (int):
            the radius (in optical pixels) to draw each circle on the slide

    Returns:
        numpy.ndarray:
            `slide_img` with the updated circles after manual fov changed
    """

    # define the fov size boundaries, needed to prevent drawing a circle out of bounds
    fov_size = slide_img.shape[:2]

    # retrieve the old manual centroid
    old_manual_x, old_manual_y = manual_coords[change['old']]

    # redraw the old manual centroid on the slide_img
    old_mr_x, old_mr_y = ellipse(
        old_manual_x, old_manual_y, draw_radius, draw_radius, shape=fov_size
    )

    slide_img[old_mr_x, old_mr_y, 0] = 255
    slide_img[old_mr_x, old_mr_y, 1] = 133
    slide_img[old_mr_x, old_mr_y, 2] = 133

    # retrieve the old auto centroid
    old_auto_x, old_auto_y = auto_coords[w_auto.value]

    # redraw the old auto centroid on the slide_img
    old_ar_x, old_ar_y = ellipse(
        old_auto_x, old_auto_y, draw_radius, draw_radius, shape=fov_size
    )

    slide_img[old_ar_x, old_ar_y, 0] = 162
    slide_img[old_ar_x, old_ar_y, 1] = 197
    slide_img[old_ar_x, old_ar_y, 2] = 255

    # retrieve the new manual centroid
    new_manual_x, new_manual_y = manual_coords[change['new']]

    # redraw the new manual centroid on the slide_img
    new_mr_x, new_mr_y = ellipse(
        new_manual_x, new_manual_y, draw_radius, draw_radius, shape=fov_size
    )

    slide_img[new_mr_x, new_mr_y, 0] = 210
    slide_img[new_mr_x, new_mr_y, 1] = 37
    slide_img[new_mr_x, new_mr_y, 2] = 37

    # retrieve the new auto centroid
    new_auto_x, new_auto_y = auto_coords[manual_to_auto_map[change['new']]]

    # redraw the new auto centroid on the slide_img
    new_ar_x, new_ar_y = ellipse(
        new_auto_x, new_auto_y, draw_radius, draw_radius, shape=fov_size
    )

    slide_img[new_ar_x, new_ar_y, 0] = 50
    slide_img[new_ar_x, new_ar_y, 1] = 115
    slide_img[new_ar_x, new_ar_y, 2] = 229

    # set the mapped auto value according to the new manual value
    w_auto.value = manual_to_auto_map[change['new']]

    return slide_img


def remap_manual_to_auto_display(change, w_man, manual_to_auto_map, manual_auto_dist,
                                 auto_coords, slide_img, draw_radius=7,
                                 check_dist=2000, check_duplicates=True, check_mismatches=True):
    """changes the highlighted automatically-generated FOV to new selected auto FOV
    and updates the mapping in `manual_to_auto_map`

    Helper to `remap_values` nested callback function in `interactive_remap`

    Args:
        change (dict):
            defines the properties of the changed value of the automatically-generated FOV menu
        w_man (ipywidgets.widgets.widget_selection.Dropdown):
            the dropdown menu handler for the manual FOVs
        manual_to_auto_map (dict):
            defines the mapping of manual to auto FOV names
        manual_auto_dist (pandas.DataFrame):
            defines the distance (in microns) between each manual FOV from each auto FOV
        auto_coords (dict):
            maps each automatically-generated FOV to its coordinate (in optical pixels)
        slide_img (numpy.ndarray):
            the image to overlay
        draw_radius (int):
            the radius (in optical pixels) to draw each circle on the slide
        check_dist (float):
            if the distance (in microns) between a manual-auto FOV pair exceeds this value, it will
            be reported for a potential error, if `None` does not validate distance
        check_duplicates (bool):
            if `True`, validate whether an auto FOV has 2 manual FOVs mapping to it
        check_mismatches (bool):
            if `True`, validate whether the the manual auto FOV pairs have matching names

    Returns:
        tuple:
            contains the following elements

            - `numpy.ndarray`:`slide_img` with the updated circles after auto fov changed
              remapping the fovs
            - `str`: the new error message to display after a remapping
    """

    # define the fov size boundaries, needed to prevent drawing a circle out of bounds
    fov_size = slide_img.shape[:2]

    # retrieve the coordinates for the old auto centroid w_prop mapped to
    old_auto_x, old_auto_y = auto_coords[change['old']]

    # redraw the old auto centroid on the slide_img
    old_ar_x, old_ar_y = ellipse(
        old_auto_x, old_auto_y, draw_radius, draw_radius, shape=fov_size
    )

    slide_img[old_ar_x, old_ar_y, 0] = 162
    slide_img[old_ar_x, old_ar_y, 1] = 197
    slide_img[old_ar_x, old_ar_y, 2] = 255

    # retrieve the coordinates for the new auto centroid w_prop maps to
    new_auto_x, new_auto_y = auto_coords[change['new']]

    # redraw the new auto centroid on the slide_img
    new_ar_x, new_ar_y = ellipse(
        new_auto_x, new_auto_y, draw_radius, draw_radius, shape=fov_size
    )

    slide_img[new_ar_x, new_ar_y, 0] = 50
    slide_img[new_ar_x, new_ar_y, 1] = 115
    slide_img[new_ar_x, new_ar_y, 2] = 229

    # remap the manual fov to the changed value
    manual_to_auto_map[w_man.value] = change['new']

    # define the potential sources of error in the new mapping
    manual_auto_warning = generate_validation_annot(
        manual_to_auto_map, manual_auto_dist, check_dist, check_duplicates, check_mismatches
    )

    return slide_img, manual_auto_warning


def save_json(json_data, save_ann, json_path):
    """Saves `json__data` to `json_path` and notifies user through `save_ann`

    Helper to `save_mapping` nested callback function in tiled region and tma visualizations

    Args:
        json_data (dict):
            the JSON data to save
        save_ann (dict):
            contains the annotation object defining the save notification
        json_path (str):
            the path to save the JSON data to
    """

    # save the mapping
    json_utils.write_json_file(json_path=json_path, json_object=json_data,
                               encoding="utf-8")

    # remove the save annotation if it already exists
    # clears up some space if the user decides to save several times
    if save_ann['annotation']:
        save_ann['annotation'].remove()

    # get the current datetime, need to display when the annotation was saved
    timestamp = datetime.now().strftime("%d-%m-%Y %H:%M:%S")

    # display save annotation above the plot
    save_msg = plt.annotate(
        'Mapping saved at %s!' % timestamp,
        (0, 20),
        color='white',
        fontweight='bold',
        annotation_clip=False
    )

    # assign annotation to save_ann
    save_ann['annotation'] = save_msg


# TODO: potential type hinting candidate?
def find_manual_auto_invalid_dist(manual_to_auto_map, manual_auto_dist, dist_threshold=2000):
    """Finds the manual FOVs that map to auto FOVs greater than `dist_threshold` away (in microns)

    Args:
        manual_to_auto_map (dict):
            defines the mapping of manual to auto FOV names
        manual_auto_dist (pandas.DataFrame):
            defines the distance (in microns) between each manual FOV from each auto FOV
        dist_threshold (float):
            if the distance (in microns) between a manual-auto FOV pair exceeds this value, it will
            be reported for a potential error

    Returns:
        list:
            contains tuples with elements:

            - `str`: the manual FOV name
            - `str`: the auto FOV name
            - `float`: the distance (in microns) between the manual and auto FOV

            applies only for manual-auto pairs with distance greater than `dist_threshold`
            (in microns), sorted by decreasing manual-auto FOV distance
    """

    # define the fov pairs at a distance greater than dist_thresh
    manual_auto_invalid_dist_pairs = [
        (mf, af, manual_auto_dist.loc[mf, af])
        for (mf, af) in manual_to_auto_map.items()
        if manual_auto_dist.loc[mf, af] > dist_threshold
    ]

    # sort these fov pairs by distance descending
    manual_auto_invalid_dist_pairs = sorted(
        manual_auto_invalid_dist_pairs, key=lambda val: val[2], reverse=True
    )

    return manual_auto_invalid_dist_pairs


def find_duplicate_auto_mappings(manual_to_auto_map):
    """Finds each auto FOV with more than one manual FOV mapping to it

    Args:
        manual_to_auto_map (dict):
            defines the mapping of manual to auto FOV names

    Returns:
        list:
            contains tuples with elements:

            - `str`: the name of the auto FOV
            - `tuple`: the set of manual FOVs that map to the auto FOV

            only for auto FOVs with more than one manual FOV mapping to it
    """

    # "reverse" manual_to_auto_map: for each auto FOV find the list of manual FOVs that map to it
    auto_fov_mappings = {}

    # good ol' incremental dict building!
    for mf in manual_to_auto_map:
        closest_auto_fov = manual_to_auto_map[mf]

        if closest_auto_fov not in auto_fov_mappings:
            auto_fov_mappings[closest_auto_fov] = []

        auto_fov_mappings[closest_auto_fov].append(mf)

    # only keep the auto FOVs with more than one manual FOV mapping to it
    duplicate_auto_fovs = [
        (af, tuple(mf_list)) for (af, mf_list) in auto_fov_mappings.items() if len(mf_list) > 1
    ]

    # sort auto FOVs alphabetically
    duplicate_auto_fovs = sorted(duplicate_auto_fovs, key=lambda val: val[0])

    return duplicate_auto_fovs


def find_manual_auto_name_mismatches(manual_to_auto_map):
    """Finds the manual FOVs with names that do not match their corresponding auto FOV

    Args:
        manual_to_auto_map (dict):
            defines the mapping of manual to auto FOV names

    Returns:
        list:
            contains tuples with elements:

            - `str`: the manual FOV
            - `str`: the corresponding auto FOV
    """

    # find the manual FOVs that don't match their corresponding closest_auto_fov name
    # NOTE: this method maintains the original manual FOV ordering which is already sorted
    manual_auto_mismatches = [
        (k, v)
        for (k, v) in manual_to_auto_map.items() if k != v
    ]

    return manual_auto_mismatches


# TODO: potential type hinting candidate?
def generate_validation_annot(manual_to_auto_map, manual_auto_dist, check_dist=2000,
                              check_duplicates=True, check_mismatches=True):
    """Finds problematic manual-auto FOV pairs and generates a warning message to display

    The following potential sources of error can be requested by the user:

    - Manual to auto FOV pairs that are of a distance greater than `check_dist` away (in microns)
    - Auto FOV names that have more than one manual FOV name mapping to it
    - Manual to auto FOV pairs that don't have the same name

    Args:
        manual_to_auto_map (dict):
            defines the mapping of manual to auto FOV names
        manual_auto_dist (pandas.DataFrame):
            defines the distance (in microns) between each manual FOV from each auto FOV
        check_dist (float):
            if the distance (in microns) between a manual-auto FOV pair exceeds this value, it will
            be reported for a potential error, if `None` does not validate distance
        check_duplicates (bool):
            if `True`, report each auto FOV with 2 or more manual FOVs mapping to it
        check_mismatches (bool):
            if `True`, report manual FOVs that map to an auto FOV with a different name

    Returns:
        str:
            describes the validation failures
    """

    # define the potential sources of error desired by user in the mapping
    invalid_dist = find_manual_auto_invalid_dist(
        manual_to_auto_map, manual_auto_dist, check_dist
    ) if check_dist is not None else []
    duplicate_auto = find_duplicate_auto_mappings(
        manual_to_auto_map
    ) if check_duplicates else []
    name_mismatch = find_manual_auto_name_mismatches(
        manual_to_auto_map
    ) if check_mismatches else []

    # generate the annotation
    warning_annot = ""

    # add the manual-auto FOV pairs with distances greater than check_dist
    if len(invalid_dist) > 0:
        warning_annot += \
            'The following mappings are placed more than %d microns apart:\n\n' % check_dist

        warning_annot += '\n'.join([
            'User-defined FOV %s to TMA-grid FOV %s (distance: %.2f)' % (mf, af, dist)
            for (mf, af, dist) in invalid_dist
        ])

        warning_annot += '\n\n'

    # add the auto FOVs that have more than one manual FOV mapping to it
    if len(duplicate_auto) > 0:
        warning_annot += \
            'The following TMA-grid FOVs have more than one user-defined FOV mapping to it:\n\n'

        warning_annot += '\n'.join([
            'TMA-grid FOV %s: mapped with user-defined FOVs %s' % (af, ', '.join(mf_tuple))
            for (af, mf_tuple) in duplicate_auto
        ])

        warning_annot += '\n\n'

    # add the manual-auto FOV pairs with mismatched names
    if len(name_mismatch) > 0:
        warning_annot += \
            'The following mappings have mismatched names:\n\n'

        warning_annot += '\n'.join([
            'User-defined FOV %s: mapped with TMA-grid FOV %s' % (mf, af)
            for (mf, af) in name_mismatch
        ])

        warning_annot += '\n\n'

    return warning_annot


class FOVRectangle:
    # ensure the rectangles don't try to operate on each other
    lock = None

    def __init__(self, coords, width, height, color, id_val, ax):
        rect = Rectangle(coords, width, height, color=color, fill=False, linewidth=1)
        ax.add_patch(rect)
        self.rect = rect
        self.id_val = id_val
        self.press = None

    def connect(self):
        """Connect to all the events we need."""
        self.cidpress = self.rect.figure.canvas.mpl_connect(
            'button_press_event', self.on_press
        )
        self.cidrelease = self.rect.figure.canvas.mpl_connect(
            'button_release_event', self.on_release
        )

    def on_press(self, event):
        """Check whether mouse is over us; if so, store some data."""

        # ensure we only operate on the correct rectangle in unlocked state
        if event.inaxes != self.rect.axes or FOVRectangle.lock is not None:
            return
        contains, attrd = self.rect.contains(event)
        if not contains:
            return

        # store information about the mouse press
        self.press = self.rect.xy, (event.xdata, event.ydata), self.id_val

        # lock other rectangles out
        FOVRectangle.lock = self
        # self.rect.figure.canvas.draw()

    def on_release(self, event):
        """Set the new border and clear button press information."""

        # ensure we don't try to release a rectangle in locked state
        if FOVRectangle.lock is not self:
            return

        # toggle the border width between 1 and 5 on click
        if self.id_val == self.press[2]:
            if self.rect.get_linewidth() == 1:
                self.rect.set_linewidth(5)
            else:
                self.rect.set_linewidth(1)

        # clear the press and lock info
        self.press = None
        FOVRectangle.lock = None

        # re-draw the rectangle
        self.rect.figure.canvas.draw()

    def disconnect(self):
        """Disconnect all callbacks."""
        self.rect.figure.canvas.mpl_disconnect(self.cidpress)
        self.rect.figure.canvas.mpl_disconnect(self.cidrelease)


def generate_fov_rectangle(fov_info, region_colors, stage_optical_coreg_params, ax):
    """Draws an interactive rectangle for the given FOV

    Args:
        fov_info (dict):
            Defines the name, centroid, and size of the FOV in the tiled region
        region_colors (dict):
            Maps each FOV to its respective color
        stage_optical_coreg_params (dict):
            Contains the co-registration parameters to use
        ax (matplotlib.axes.Axes):
            The axis to draw the rectangle on

    Returns:
        FOVRectangle:
            The interactive rectangle object associated with the FOV to draw
    """

    # extract the region name, this method accounts for '_' in the region name itself
    fov_region = '_'.join(fov_info['name'].split('_')[:-1])

    # use the region name to extract the color
    fov_color = region_colors[fov_region]

    # get the centroid coordinates
    fov_centroid = tuple(fov_info['centerPointMicrons'].values())

    # define the top-left corner, subtract fovSizeMicrons from x and add it to y
    fov_size = fov_info['fovSizeMicrons']
    fov_top_left_microns = (fov_centroid[0] - fov_size / 2, fov_centroid[1] + fov_size / 2)

    # co-register the top-left fov corner
    fov_top_left_pixels = convert_stage_to_optical(
        fov_top_left_microns, stage_optical_coreg_params
    )

    # we'll also need to find the length and width of the rectangle
    # NOTE: we do so by co-registering the bottom-left and top-right points
    # then finding the distance from those to the top-left
    fov_bottom_left_microns = (
        fov_centroid[0] - fov_size / 2, fov_centroid[1] - fov_size / 2
    )
    fov_bottom_left_pixels = convert_stage_to_optical(
        fov_bottom_left_microns, stage_optical_coreg_params
    )

    fov_top_right_microns = (
        fov_centroid[0] + fov_size / 2, fov_centroid[1] + fov_size / 2
    )
    fov_top_right_pixels = convert_stage_to_optical(
        fov_top_right_microns, stage_optical_coreg_params
    )

    fov_height = fov_bottom_left_pixels[0] - fov_top_left_pixels[0]
    fov_width = fov_top_right_pixels[1] - fov_top_left_pixels[1]

    # draw the rectangle defining this fov
    # NOTE: the x-y axis for rectangles introduces yet another coordinate axis system,
    # so we'll need to reverse the order fov_top_left_pixels is passed in
    fov_top_left_pixels_rect = tuple(reversed(fov_top_left_pixels))
    dr = FOVRectangle(
        fov_top_left_pixels_rect, fov_width, fov_height, fov_color, fov_info['name'], ax
    )

    return dr


def delete_tiled_region_fovs(rectangles, tiled_region_fovs):
    """Delete all the FOVs from tiled_region_fovs with lindwidth 5 (indicating its been selected)

    Helper function to `delete_fovs` in `tiled_region_interactive_remap`


    Args:
        rectangles (dict):
            Maps each FOV to its corresponding rectangle instance
        tiled_region_fovs (dict):
            The list of FOVs to overlay for each tiled region
    """

    # define a list of FOVs to delete
    # NOTE: only FOVs with a linewidth of 5, indicates user has selected it
    fovs_delete = [fov for fov in rectangles if rectangles[fov].rect.get_linewidth() == 5]

    # overwrite the list of FOVs in tiled_region_fovs to only contain FOVs not in fov_delete
    tiled_region_fovs['fovs'] = [
        fov for fov in tiled_region_fovs['fovs'] if fov['name'] not in fovs_delete
    ]

    # now delete the corresponding rectangle for each FOV in fovs_delete
    for fov in fovs_delete:
        rectangles[fov].rect.remove()
        del rectangles[fov]


def tiled_region_interactive_remap(tiled_region_fovs, tiling_params, slide_img, tiled_region_path,
                                   coreg_path=settings.COREG_SAVE_PATH, figsize=(7, 7)):
    """Creates the tiled region interactive interface for manual to auto FOVs

    Args:
        tiled_region_fovs (dict):
            The list of FOVs to overlay for each tiled region
        tiling_params (dict):
            The tiling parameters generated for each tiled region
        slide_img (numpy.ndarray):
            The image to overlay
        tiled_region_path (str):
            The path to the file to save the tiled regions to
        coreg_path (str):
            the path to the co-registration params
        figsize (tuple):
            The size of the interactive figure to display
    """

    # error check: ensure mapping path exists
    if not os.path.exists(os.path.split(tiled_region_path)[0]):
        raise FileNotFoundError(
            "Path %s to tiled_region_path does not exist, "
            "please rename to a valid location" % os.path.split(tiled_region_path)[0]
        )

    # if there isn't a coreg_path defined, the user needs to run update_coregistration_params first
    if not os.path.exists(coreg_path):
        raise FileNotFoundError(
            "You haven't co-registered your slide yet. Please run "
            "1_set_up_toffy.ipynb first."
        )

    # load the co-registration parameters in
    # NOTE: the last set of params in the coreg_params list is the most up-to-date
    stage_optical_coreg_params = json_utils.read_json_file(coreg_path)['coreg_params'][-1]

    # map each region to a unique color
    # TODO: default to tab20 discrete cmap, make customizable?
    cm = plt.get_cmap('tab20')
    region_colors = {}
    for index, region in enumerate(tiling_params['region_params']):
        region_colors[region['region_name']] = cm(index)

    # define an output context to display
    out = widgets.Output()

    # define a dict to store the rectangles
    rectangles = {}

    # define status of the save annotation, initially None, updates when user clicks w_save
    # NOTE: ipywidget callback functions can only access dicts defined in scope
    save_ann = {'annotation': None}

    def delete_fovs(b):
        """Deletes the FOVs from the `rectangles` dict, `tiled_region_fovs`, and the image

        Args:
            b (ipywidgets.widgets.widget_button.Button):
                the button handler for `w_delete`, passed as a standard for `on_click` callback
        """

        with out:
            delete_tiled_region_fovs(rectangles, tiled_region_fovs)
            ax.figure.canvas.draw()

    def save_mapping(b):
        """Saves the mapping defined in `tiled_region_fovs`

        Args:
            b (ipywidgets.widgets.widget_button.Button):
                the button handler for `w_save`, passed as a standard for `on_click` callback
        """

        # needs to be in the output widget context to display status
        with out:
            # call the helper function to save tiled_region_fovs and notify user
            save_json(tiled_region_fovs, save_ann, tiled_region_path)
            ax.figure.canvas.draw()

    # define the delete button
    w_delete = widgets.Button(
        description='Delete selected FOVs',
        layout=widgets.Layout(width='auto'),
        style={'description_width': 'initial'}
    )

    # define the save button
    w_save = widgets.Button(
        description='Save mapping',
        layout=widgets.Layout(width='auto'),
        style={'description_width': 'initial'}
    )

    # define a box to hold w_man and w_auto
    w_box = widgets.HBox(
        [w_delete, w_save],
        layout=widgets.Layout(
            display='flex',
            flex_flow='row',
            align_items='stretch',
            width='75%'
        )
    )

    # display the box of buttons
    display(w_box)

    # ensure the selected FOVs get deleted when w_delete clicked
    w_delete.on_click(delete_fovs)

    # ensure the new mapping gets saved when w_save clicked
    w_save.on_click(save_mapping)

    # display the figure to plot on
    fig = plt.figure(figsize=figsize)
    ax = fig.add_subplot(111)

    # add a legend to indicate which region matches which color
    handles = [Patch(facecolor=region_colors[rc]) for rc in region_colors]
    color_names = [rc for rc in region_colors]
    _ = ax.legend(
        handles,
        color_names,
        title='ROI',
        bbox_transform=plt.gcf().transFigure,
        loc='upper right'
    )

    with out:
        # draw the image
        img_plot = ax.imshow(slide_img)

        # overwrite the default title
        _ = plt.title('Overlay of tiled region FOVs')

        # remove massive padding
        _ = plt.tight_layout()

        # define a rectangle for each region
        for index, fov_info in enumerate(tiled_region_fovs['fovs']):
            # skip Moly points
            # TODO: will Moly points always be named MoQC?
            if fov_info['name'] == 'MoQC':
                continue

            # draw the rectangle associated with the FOV
            dr = generate_fov_rectangle(fov_info, region_colors, stage_optical_coreg_params, ax)

            # connect the rectangle to the event
            dr.connect()

            # add the rectangle to the dict
            rectangles[fov_info['name']] = dr

    # display the output
    display(out)

    return rectangles


# TODO: potential type hinting candidate?
def tma_interactive_remap(manual_fovs, auto_fovs, slide_img, mapping_path,
                          coreg_path=settings.COREG_SAVE_PATH, draw_radius=7, figsize=(7, 7),
                          check_dist=2000, check_duplicates=True, check_mismatches=True):
    """Creates the TMA remapping interactive interface for manual to auto FOVs

    Args:
        manual_fovs (dict):
            The list of FOVs proposed by the user
        auto_fovs (dict):
            The list of FOVs created by `generate_tma_fov_list` run in `autolabel_tma_cores.ipynb`
        slide_img (numpy.ndarray):
            the image to overlay
        mapping_path (str):
            the path to the file to save the mapping to
        coreg_path (str):
            the path to the co-registration params
        draw_radius (int):
            the radius (in optical pixels) to draw each circle on the slide
        figsize (tuple):
            the size of the interactive figure to display
        check_dist (float):
            if the distance (in microns) between a manual-auto FOV pair exceeds this value, it will
            be reported for a potential error, if `None` distance will not be validated
        check_duplicates (bool):
            if `True`, validate whether an auto FOV has 2 manual FOVs mapping to it
        check_mismatches (bool):
            if `True`, validate whether the the manual auto FOV pairs have matching names
    """

    # error check: ensure mapping path exists
    if not os.path.exists(os.path.split(mapping_path)[0]):
        raise FileNotFoundError(
            "Path %s to mapping_path does not exist, "
            "please rename to a valid location" % os.path.split(mapping_path)[0]
        )

    # verify check_dist is positive if set as a numeric value
    dist_is_num = isinstance(check_dist, int) or isinstance(check_dist, float)
    if check_dist is not None and (not dist_is_num or check_dist <= 0):
        raise ValueError(
            "If validating distance, check_dist must be a positive floating point value"
        )

    # verify check_duplicates is a bool
    if not isinstance(check_duplicates, bool):
        raise ValueError("check_duplicates needs to be set to True or False")

    # verify check_mismatches is a bool
    if not isinstance(check_mismatches, bool):
        raise ValueError("check_mismatches needs to be set to True or False")

    # if there isn't a coreg_path defined, the user needs to run update_coregistration_params first
    if not os.path.exists(coreg_path):
        raise FileNotFoundError(
            "You haven't co-registered your slide yet. Please run "
            "1_set_up_toffy.ipynb first."
        )

    # load the co-registration parameters in
    # NOTE: the last set of params in the coreg_params list is the most up-to-date
    stage_optical_coreg_params = json_utils.read_json_file(coreg_path)['coreg_params'][-1]

    # define the initial mapping and a distance lookup table between manual and auto FOVs
    manual_to_auto_map, manual_auto_dist = assign_closest_fovs(manual_fovs, auto_fovs)

    # condense manual_fovs to include just the name mapped to its coordinate
    # NOTE: convert to optical pixels for visualization
    manual_fovs_info = {
        fov['name']: convert_stage_to_optical(
            tuple(fov['centerPointMicrons'].values()), stage_optical_coreg_params
        )

        for fov in manual_fovs['fovs']
    }

    # sort manual FOVs by row then column, first assume the user names FOVs in R{m}c{n} format
    try:
        manual_fovs_sorted = sorted(
            list(manual_fovs_info.keys()),
            key=lambda mf: (int(re.findall(r'\d+', mf)[0]), int(re.findall(r'\d+', mf)[1]))
        )
    # otherwise, just sort manual FOVs alphabetically, nothing else we can do
    # NOTE: this will not catch cases where the user has something like fov2_data0
    except IndexError:
        warnings.warn(
            'Manual FOVs not consistently named in R{m}C{n} format, sorting alphabetically'
        )
        manual_fovs_sorted = sorted(list(manual_fovs_info.keys()))

    # get the first FOV to display
    first_manual = manual_fovs_sorted[0]

    # define the drop down menu for the manual fovs
    w_man = widgets.Dropdown(
        options=manual_fovs_sorted,
        value=first_manual,
        description='Manually-defined FOV',
        layout=widgets.Layout(width='auto'),
        style={'description_width': 'initial'}
    )

    # NOTE: convert to optical pixels for visualization
    auto_fovs_info = {
        fov: convert_stage_to_optical(auto_fovs[fov], stage_optical_coreg_params)

        for fov in auto_fovs
    }

    # sort FOVs alphabetically
    auto_fovs_sorted = sorted(
        list(auto_fovs.keys()),
        key=lambda af: (int(re.findall(r'\d+', af)[0]), int(re.findall(r'\d+', af)[1]))
    )

    # define the drop down menu for the auto fovs
    # the default value should be set to the auto fov the initial manual fov maps to
    w_auto = widgets.Dropdown(
        options=auto_fovs_sorted,
        value=manual_to_auto_map[first_manual],
        description='Automatically-generated FOV',
        layout=widgets.Layout(width='auto'),
        style={'description_width': 'initial'}
    )

    # define the save button
    w_save = widgets.Button(
        description='Save mapping',
        layout=widgets.Layout(width='auto'),
        style={'description_width': 'initial'}
    )

    # define the textbox to display the error message
    w_err = widgets.Textarea(
        description='FOV pair validation checks:',
        layout=widgets.Layout(height="auto", width='50%'),
        style={'description_width': 'initial'}
    )

    def increase_textarea_size(args):
        """Ensures size of `w_err` adjusts based on the amount of validation text needed

        Args:
            args (dict):
                the handler for `w_err`,
                only passed as a standard for `ipywidgets.Textarea` observe
        """
        w_err.rows = w_err.value.count('\n') + 1

    # ensure the entire error message is displayed
    w_err.observe(increase_textarea_size, 'value')

    # define a box to hold w_man and w_auto
    w_box = widgets.HBox(
        [w_man, w_auto, w_save],
        layout=widgets.Layout(
            display='flex',
            flex_flow='row',
            align_items='stretch',
            width='75%'
        )
    )

    # display the box with w_man and w_auto dropdown menus
    display(w_box)

    # display the w_err text box with validation errors
    display(w_err)

    # define an output context to display
    out = widgets.Output()

    # display the figure to plot on
    fig, ax = plt.subplots(figsize=figsize)

    # generate the circles and annotations for each circle to display on the image
    slide_img = generate_fov_circles(
        manual_fovs_info, auto_fovs_info, w_man.value, w_auto.value,
        slide_img, draw_radius
    )

    # make sure the output gets displayed to the output widget so it displays properly
    with out:
        # draw the image
        img_plot = ax.imshow(slide_img)

        # overwrite the default title
        _ = plt.title('Manually-defined to automatically-generated FOV map')

        # remove massive padding
        _ = plt.tight_layout()

        # define status of the save annotation, initially None, updates when user clicks w_save
        # NOTE: ipywidget callback functions can only access dicts defined in scope
        save_ann = {'annotation': None}

        # generate the annotation defining FOV pairings that need extra inspection
        # the user can specify as many of the following:
        # 1. the distance between the manual and auto FOV exceeds check_dist
        # 2. two manual FOVs map to the same auto FOV
        # 3. a manual FOV name does not match its auto FOV name
        manual_auto_warning = generate_validation_annot(
            manual_to_auto_map, manual_auto_dist, check_dist, check_duplicates, check_mismatches
        )

        # display the errors in the text box
        w_err.value = manual_auto_warning

    # a callback function for changing w_auto to the value w_man maps to
    # NOTE: needs to be here so it can access w_man and w_auto in scope
    def update_mapping(change):
        """Updates `w_auto` and bolds a different manual-auto pair when `w_prop` changes

        Args:
            change (dict):
                defines the properties of the changed value in `w_prop`
        """

        # only operate if w_prop actually changed
        # prevents update if the user drops down w_prop but leaves it as the same manual fov
        if change['name'] == 'value' and change['new'] != change['old']:
            # need to be in the output widget context to update
            with out:
                new_slide_img = update_mapping_display(
                    change, w_auto, manual_to_auto_map, manual_fovs_info, auto_fovs_info,
                    slide_img, draw_radius
                )

                # set the new slide img in the plot
                img_plot.set_data(new_slide_img)
                fig.canvas.draw_idle()

    # a callback function for remapping when w_auto changes
    # NOTE: needs to be here so it can access w_man and w_auto in scope
    def remap_values(change):
        """Bolds the new `w_auto` and maps the selected FOV in `w_man`
        to the new `w_auto` in `manual_to_auto_amp`

        Args:
            change (dict):
                defines the properties of the changed value in `w_auto`
        """

        # only remap if the auto change as been updated
        # prevents update if the user drops down w_auto but leaves it as the same auto fov
        if change['name'] == 'value' and change['new'] != change['old']:
            # need to be in the output widget context to update
            with out:
                new_slide_img, manual_auto_warning = remap_manual_to_auto_display(
                    change, w_man, manual_to_auto_map, manual_auto_dist,
                    auto_fovs_info, slide_img, draw_radius,
                    check_dist, check_duplicates, check_mismatches
                )

                # set the new slide img in the plot
                img_plot.set_data(new_slide_img)
                fig.canvas.draw_idle()

                # re-generate the validation warning in w_err
                w_err.value = manual_auto_warning

    # a callback function for saving manual_to_auto_map to mapping_path if w_save clicked
    def save_mapping(b):
        """Saves the mapping defined in `manual_to_auto_map`

        Args:
            b (ipywidgets.widgets.widget_button.Button):
                the button handler for `w_save`, only passed as a standard for `on_click` callback
        """

        # need to be in the output widget context to display status
        with out:
            # call the helper function to save manual_to_auto_map and notify user
<<<<<<< HEAD
            write_manual_to_auto_map(manual_to_auto_map, save_ann, mapping_path)
            ax.figure.canvas.draw()
=======
            save_json(manual_to_auto_map, save_ann, mapping_path)
>>>>>>> c58cce5c

    # ensure a change to w_man redraws the image due to a new manual fov selected
    w_man.observe(update_mapping)

    # ensure a change to w_auto redraws the image due to a new automatic fov
    # mapped to the manual fov
    w_auto.observe(remap_values)

    # if w_save clicked, save the new mapping to the path defined in mapping_path
    w_save.on_click(save_mapping)

    # display the output
    display(out)


def remap_and_reorder_fovs(manual_fov_regions, manual_to_auto_map,
                           moly_path=None, randomize=False,
                           moly_insert=False, moly_interval=5):
    """Runs 3 separate tasks on `manual_fov_regions`:

    - Uses `manual_to_auto_map` to rename the FOVs
    - Randomizes the order of the FOVs (if specified)
    - Inserts Moly points at the specified interval (if specified)

    Args:
        manual_fov_regions (dict):
            The list of FOVs proposed by the user
        manual_to_auto_map (dict):
            Defines the mapping of manual to auto FOV names
        moly_path (str):
            The path to the Moly point to insert. Defauls to `None`.
        randomize (bool):
            Whether to randomize the FOVs
        moly_insert (bool):
            Whether to insert Moly points between FOVs at a specified `moly_interval`
        moly_interval (int):
            The interval in which to insert Moly points.
            Ignored if `moly_insert` is `False`.

    Returns:
        dict:
            `manual_fov_regions` with new FOV names, randomized, and with Moly points
    """

    # only load moly_path and verify moly_interval if moly_insert set
    if moly_insert:
        # file path validation
        if not os.path.exists(moly_path):
            raise FileNotFoundError("Moly point %s does not exist" % moly_path)

        # load the Moly point in
        moly_point = json_utils.read_json_file(moly_path, encoding='utf-8')

        # error check: moly_interval must be a positive integer
        if not isinstance(moly_interval, int) or moly_interval < 1:
            raise ValueError("moly_interval must be a positive integer")

    # define a new fov regions dict for remapped names
    remapped_fov_regions = {}

    # copy over the metadata values from manual_fov_regions to remapped_fov_regions
    remapped_fov_regions = assign_metadata_vals(manual_fov_regions, remapped_fov_regions, ['fovs'])

    # define a new FOVs list for fov_regions_remapped
    remapped_fov_regions['fovs'] = []

    # rename the FOVs based on the mapping and append to fov_regions_remapped
    for fov in manual_fov_regions['fovs']:
        # needed to prevent early saving since interactive visualization cannot stop this
        # from running if a mapping_path provided already exists
        fov_data = copy.deepcopy(fov)

        # remap the name and append to fov_regions_remapped
        fov_data['name'] = manual_to_auto_map[fov['name']]
        remapped_fov_regions['fovs'].append(fov_data)

    # randomize the order of the FOVs if specified
    if randomize:
        remapped_fov_regions['fovs'] = shuffle(remapped_fov_regions['fovs'])

    # insert Moly points at the specified interval if specified
    if moly_insert:
        mi = moly_interval

        while mi < len(remapped_fov_regions['fovs']):
            remapped_fov_regions['fovs'].insert(mi, moly_point)
            mi += moly_interval + 1

    return remapped_fov_regions<|MERGE_RESOLUTION|>--- conflicted
+++ resolved
@@ -2074,12 +2074,8 @@
         # need to be in the output widget context to display status
         with out:
             # call the helper function to save manual_to_auto_map and notify user
-<<<<<<< HEAD
-            write_manual_to_auto_map(manual_to_auto_map, save_ann, mapping_path)
+            save_json(manual_to_auto_map, save_ann, mapping_path)
             ax.figure.canvas.draw()
-=======
-            save_json(manual_to_auto_map, save_ann, mapping_path)
->>>>>>> c58cce5c
 
     # ensure a change to w_man redraws the image due to a new manual fov selected
     w_man.observe(update_mapping)
