import copy
import os
import random
import shutil
<<<<<<< HEAD
import subprocess
=======
import warnings
>>>>>>> f4d7f876

import natsort as ns
import numpy as np
import pandas as pd
import skimage.io as io
from alpineer import image_utils, io_utils, load_utils, misc_utils
from scipy.ndimage import gaussian_filter

from toffy.json_utils import read_json_file
from toffy.streak_detection import streak_correction


def transform_compensation_json(json_path, comp_mat_path):
    """Converts the JSON file from ionpath into a compensation matrix

    Args:
        json_path (str): path to json file
        comp_mat_path (str): path to comp matrix

    returns:
        pd.DataTable: matrix with sources channels as rows and target channels as columns
    """

    data = read_json_file(json_path)["Data"]

    comp_mat = pd.read_csv(comp_mat_path, index_col=0)

    for i in range(len(data)):
        current_data = data[i]
        source = current_data["DonorMass"]
        target = current_data["RecipientMass"]
        val = current_data["Percent"] / 100
        comp_mat.loc[source, str(target)] = val

    comp_mat.to_csv(comp_mat_path)


def _compensate_matrix_simple(raw_inputs, comp_coeffs, out_indices):
    """Perform compensation on the raw data using the supplied compensation values

    Args:
        raw_inputs (numpy.ndarray):
            array with shape [fovs, rows, cols, channels] containing the image data
        comp_coeffs (numpy.ndarray):
            2D array of coefficients with source channels as rows and targets as columns
        out_indices (numpy.ndarray):
            which indices to generate compensated outputs for

    returns:
        numpy.ndarray: compensated copy of the raw inputs"""

    outputs = np.copy(raw_inputs)

    # loop over each channel and construct compensation values
    for chan in out_indices:
        chan_coeffs = comp_coeffs[:, chan]

        # convert from 1D to 4D for broadcasting
        chan_coeffs = np.reshape(chan_coeffs, (1, 1, 1, len(chan_coeffs)))

        # broadcast across entire dataset and collapse into single set of values
        chan_vals = raw_inputs * chan_coeffs
        chan_vals = np.sum(chan_vals, axis=-1)

        # subtract compensated values from target channel
        outputs[..., chan] -= chan_vals

    # set negative values to zero
    outputs = np.where(outputs > 0, outputs, 0)

    # subset on specified indices
    outputs = outputs[..., out_indices]

    return outputs


def validate_inputs(
    raw_data_dir,
    comp_mat,
    acquired_masses,
    acquired_targets,
    input_masses,
    output_masses,
    all_masses,
    fovs,
    save_format,
    raw_data_sub_folder,
    batch_size,
    gaus_rad,
):
    """Helper function to validate inputs for compensate_image_data

    Args:
        raw_data_dir (str): path to raw data
        comp_mat (pd.DataFrame): compensation matrix
        acquired_masses (list): masses in the supplied panel
        acquired_targets (list): targets in the supplied panel
        input_masses (list): masses to use for compensation
        output_masses (list): masses to compensate
        all_masses (list): masses in the compensation matrix
        fovs (list): fovs in the raw_data_dir
        save_format (str): format to save the data
        raw_data_sub_folder (string): sub-folder for raw images
        batch_size (int): number of images to process concurrently
        gaus_rad (int): radius for smoothing"""

    # make sure panel is in increasing order
    if not np.all(acquired_masses == sorted(acquired_masses)):
        raise ValueError("Masses must be sorted numerically in the panel_info file")

    # make sure channels in comp matrix are same as those in panel csv
    misc_utils.verify_same_elements(acquired_masses=acquired_masses, compensation_masses=all_masses)

    # check first FOV to make sure all channels are present
    test_data = load_utils.load_imgs_from_tree(
        data_dir=raw_data_dir, fovs=fovs[0:1], img_sub_folder=raw_data_sub_folder
    )

    misc_utils.verify_in_list(
        listed_channels=acquired_targets, image_files=test_data.channels.values
    )

    # make sure supplied masses are present
    if input_masses is not None:
        misc_utils.verify_in_list(input_masses=input_masses, compensation_masses=all_masses)

    if output_masses is not None:
        misc_utils.verify_in_list(output_masses=output_masses, compensation_masses=all_masses)

    # make sure compensation matrix has valid values
    if comp_mat.isna().values.any():
        raise ValueError(
            "Compensation matrix must contain a value for every field; check to "
            "make sure there are no missing values"
        )

    # check for valid save_formats
    allowed_formats = ["raw", "rescaled", "both"]
    misc_utils.verify_in_list(save_format=save_format, allowed_formats=allowed_formats)

    if not isinstance(batch_size, int) or batch_size < 1:
        raise ValueError("batch_size parameter must be a positive integer")

    if not isinstance(gaus_rad, int) or gaus_rad < 0:
        raise ValueError("gaus_rad parameter must be a non-negative integer")


def clean_rosetta_test_dir(folder_path):
    """Remove the unnecessary intermediate folders created by rosetta test data computation

    Args:
        folder_path (str): base dir for testing, image subdirs will be stored here
    """

    # remove any files beginning with ._, needed to ensure external drive hidden files clear
    _ = subprocess.call(["find", folder_path, "-type", "f", "-name", "._*", "-delete"])

    # remove the compensated data folders
    comp_folders = io_utils.list_folders(folder_path, substrs="compensated_data_")
    for cf in comp_folders:
        shutil.rmtree(os.path.join(folder_path, cf))

    # remove the stitched image folder
    shutil.rmtree(os.path.join(folder_path, "stitched_images"))


def combine_compensation_files(comp_matrix_path, compensation_matrix_names, final_matrix_name):
    """Combine a list of round two compensation matrix files in a given cohort folder.
    This is done additively since round two compensation files are mutually exclusive w.r.t.
    output channels.
    Args:
        cohort_folder_path (str):
            Path to the compensation matrix files to combine
        compensation_matrix_names (list):
            List of files inside `cohort_folder_path` to combine
        final_matrix_name (str):
            Where to write the combined compensation matrix to
    """

    # load in the first matrix inside compensation_matrix_names
    final_compensation_matrix = pd.read_csv(
        os.path.join(comp_matrix_path, compensation_matrix_names[0])
    )

    # loop over the rest and add them in
    for matrix in compensation_matrix_names[1:]:
        final_compensation_matrix = final_compensation_matrix.add(
            pd.read_csv(os.path.join(comp_matrix_path, matrix))
        )

    # save the final compensation matrix to final_matrix_name
    final_compensation_matrix.to_csv(os.path.join(comp_matrix_path, final_matrix_name), index=False)


def flat_field_correction(img, gaus_rad=100):
    """Apply flat field correction to an image

    Args:
        img (np.ndarray): image to be corrected
        gaus_rad (int): radius for smoothing

    Returns:
        np.ndarray: corrected image"""

    # if image is empty, return empty image
    if not np.any(img):
        warnings.warn("Image for flatfield correction is empty")
        return img

    # smooth image
    img_smooth = gaussian_filter(img, sigma=gaus_rad)

    # calculate mean to preserve overall intensity
    img_mean = np.mean(img)

    # apply correction
    img_corr = (img / img_smooth) * img_mean

    return img_corr


def get_masses_from_channel_names(names, panel_df):
    """Get the weights for the given names from the input dataframe.

    Args:
        names (list): the channels whose masses will be returned
        panel_df (pd.DataFrame): the panel containing the masses and channel names

    Returns:
        list: the masses for the given channels
    """

    misc_utils.verify_in_list(
        supplied_channel_names=names, panel_channel_names=panel_df["Target"].values
    )

    weights = panel_df.loc[np.isin(panel_df["Target"], names)]["Mass"].values

    return weights


def compensate_image_data(
    raw_data_dir,
    comp_data_dir,
    comp_mat_path,
    panel_info,
    input_masses=None,
    output_masses=None,
    save_format="rescaled",
    raw_data_sub_folder="",
    batch_size=1,
    gaus_rad=1,
    norm_const=200,
    ffc_masses=[39],
    correct_streaks=False,
    streak_chan="Noodle",
):
    """Function to compensate MIBI data with a flow-cytometry style compensation matrix

    Args:
        raw_data_dir: path to directory containing raw images
        comp_data_dir: path to directory where compensated images will be saved
        comp_mat_path: path to compensation matrix, nxn with channel labels
        panel_info: array with information about the panel
        input_masses (list): masses from the compensation matrix to use for compensation. If None,
            all masses will be used
        output_masses (list): masses from the compensation matrix that will have tifs generated. If
            None, all masses will be used
        save_format: flag to control how the processed tifs are saved. Must be one of:
            'raw': Direct output from the compensation matrix corresponding to number of ion events
                detected per pixel. These will not be viewable in many image processing programs
            'rescaled': all images are divided by 200 to enable visualization. This transform
                has no effect on downstream analysis as it preserves relative expression values
            'both': saves both 'raw' and 'rescaled' images
        raw_data_sub_folder (string): sub-folder for raw images
        batch_size: number of images to process at a time
        gaus_rad: radius for blurring image data. Passing 0 will result in no blurring
        norm_const: constant used for rescaling if save_format == 'rescaled'
        ffc_masses (list): masses that need to be flat field corrected.
        correct_streaks (bool): whether to correct streaks in the image
        streak_chan (str): the channel to use for streak correction
    """
    io_utils.validate_paths([raw_data_dir, comp_data_dir, comp_mat_path])

    # get list of all fovs
    fovs = io_utils.list_folders(raw_data_dir, substrs="fov")

    # load csv files
    comp_mat = pd.read_csv(comp_mat_path, index_col=0)
    acquired_masses = panel_info["Mass"].values
    acquired_targets = panel_info["Target"].values
    all_masses = comp_mat.columns.values.astype("int")

    # convert ffc mass into ffc channel names
    if ffc_masses is not None:
        ffc_channels = [
            panel_info.loc[panel_info.Mass == mass].Target.values[0] for mass in ffc_masses
        ]
    else:
        ffc_channels = None

    validate_inputs(
        raw_data_dir,
        comp_mat,
        acquired_masses,
        acquired_targets,
        input_masses,
        output_masses,
        all_masses,
        fovs,
        save_format,
        raw_data_sub_folder,
        batch_size,
        gaus_rad,
    )

    # set unused masses to zero
    if input_masses is not None:
        zero_idx = ~np.isin(all_masses, input_masses)
        comp_mat.loc[zero_idx, :] = 0

    if output_masses is None:
        out_indices = np.arange(len(all_masses))
    else:
        out_indices = np.where(np.isin(all_masses, output_masses))[0]

    # loop over each set of FOVs in the batch
    for i in range(0, len(fovs), batch_size):
        print(f"Processing {fovs[i]}")

        # load batch of fovs
        batch_fovs = fovs[i : i + batch_size]
        batch_data = load_utils.load_imgs_from_tree(
            data_dir=raw_data_dir,
            fovs=batch_fovs,
            channels=acquired_targets,
            img_sub_folder=raw_data_sub_folder,
        )

        # convert to float32 for gaussian_filter and rosetta compatibility
        batch_data = batch_data.astype(np.float32)

        # blur data
        if gaus_rad > 0:
            for j in range(batch_data.shape[0]):
                for k in range(batch_data.shape[-1]):
                    batch_data[j, :, :, k] = gaussian_filter(batch_data[j, :, :, k], sigma=gaus_rad)

        if correct_streaks:
            corrected_channels, _ = streak_correction(
                fov_data=batch_data, streak_channel=streak_chan
            )
            batch_data[0] = corrected_channels.values

        # apply flat field correction if specified
        if ffc_channels is not None:
            misc_utils.verify_in_list(
                flat_field_correction_masses=ffc_channels, all_masses=acquired_targets
            )
            for fov in batch_fovs:
                for chan in ffc_channels:
                    raw_img = batch_data.loc[fov, :, :, chan].values
                    batch_data.loc[fov, :, :, chan] = flat_field_correction(raw_img)

        comp_data = _compensate_matrix_simple(
            raw_inputs=batch_data, comp_coeffs=comp_mat.values, out_indices=out_indices
        )

        # save data
        for j in range(batch_data.shape[0]):
            fov_folder = os.path.join(comp_data_dir, batch_data.fovs.values[j])
            os.makedirs(fov_folder)

            # create directories for saving tifs
            if save_format in ["rescaled", "both"]:
                rescale_folder = os.path.join(fov_folder, "rescaled")
                os.makedirs(rescale_folder)

            if save_format in ["raw", "both"]:
                raw_folder = os.path.join(fov_folder, "raw")
                os.makedirs(raw_folder)

            # this may be only a subset of masses, based on output_masses
            for idx, val in enumerate(out_indices):
                channel_name = batch_data.channels.values[val] + ".tiff"

                # save tifs to appropriate directories
                if save_format in ["rescaled", "both"]:
                    save_path = os.path.join(rescale_folder, channel_name)
                    image_utils.save_image(save_path, comp_data[j, :, :, idx] / norm_const)

                if save_format in ["raw", "both"]:
                    save_path = os.path.join(raw_folder, channel_name)
                    image_utils.save_image(save_path, comp_data[j, :, :, idx])


def copy_round_one_compensated_images(
    round_one_comp_folder, round_two_comp_folder, channels_to_copy
):
    """Copies channels that don't need round two compensation to the round two comp folder

    Args:
        round_one_comp_folder (str):
            path to the round one Rosetta compensated images
        round_two_comp_folder (str):
            path to the round two Rosetta compensated images
        channels_to_copy (list):
            channels to copy from round_one_comp_folder to round_two_comp_folder
    """
    io_utils.validate_paths([round_one_comp_folder, round_two_comp_folder])

    # verify runs found in round two Rosetta folder also found in round one Rosetta folders
    r1_runs = io_utils.list_folders(round_one_comp_folder)
    r2_runs = io_utils.list_folders(round_two_comp_folder)
    misc_utils.verify_in_list(round_one_comp_fovs=r1_runs, round_two_comp_fovs=r2_runs)

    # for each FOV, copy the channel from their r1_runs folder to r2_runs folder
    for run in r2_runs:
        fovs = io_utils.list_folders(os.path.join(round_one_comp_folder, run), substrs="fov")

        for fov in fovs:
            channel_files = io_utils.list_files(
                os.path.join(round_one_comp_folder, run, fov, "rescaled"), substrs=channels_to_copy
            )

            for cf in channel_files:
                shutil.copy(
                    os.path.join(round_one_comp_folder, run, fov, "rescaled", cf),
                    os.path.join(round_two_comp_folder, run, fov, "rescaled", cf),
                )


def create_tiled_comparison(
    input_dir_list, output_dir, max_img_size, img_sub_folder="rescaled", channels=None
):
    """Creates a tiled image comparing FOVs from all supplied runs for each channel.

    Args:
        input_dir_list: list of directories to compare
        output_dir: directory where tifs will be saved
        max_img_size (int): largest fov image size
        img_sub_folder: subfolder within each input directory to load images from
        channels: list of channels to compare."""

    test_dir = input_dir_list[0]
    test_fov = io_utils.list_folders(test_dir)[0]
    test_data = load_utils.load_imgs_from_tree(
        data_dir=test_dir,
        fovs=[test_fov],
        img_sub_folder=img_sub_folder,
        channels=channels,
    )

    if not channels:
        channels = test_data.channels.values

    misc_utils.verify_in_list(
        provided_channels=channels, test_data_channels=test_data.channels.values
    )

    channel_num = len(channels)

    # check that all dirs have the same number of fovs and correct subset of channels
    fov_names = io_utils.list_folders(input_dir_list[0])
    for dir_name in input_dir_list[1:]:
        current_folders = io_utils.list_folders(dir_name)
        misc_utils.verify_same_elements(fov_names1=fov_names, fov_names2=current_folders)
        current_channels = load_utils.load_imgs_from_tree(
            data_dir=dir_name, img_sub_folder=img_sub_folder, fovs=current_folders[:1]
        ).channels.values
        misc_utils.verify_in_list(specified_channels=channels, current_channels=current_channels)

    fov_num = len(fov_names)

    # loop over each channel
    for j in range(channel_num):
        # create tiled array of dirs x fovs
        tiled_image = np.zeros(
            (max_img_size * len(input_dir_list), max_img_size * fov_num),
            dtype=test_data.dtype,
        )

        # loop over each fov, and place into columns of tiled array
        for i in range(fov_num):
            start = i * max_img_size
            end = (i + 1) * max_img_size

            # go through each of the directories, read in the images, and place in the right spot
            for idx, key in enumerate(input_dir_list):
                dir_data = load_utils.load_imgs_from_tree(
                    key,
                    channels=channels[j : j + 1],
                    img_sub_folder=img_sub_folder,
                    max_image_size=max_img_size,
                )
                tiled_image[(max_img_size * idx) : (max_img_size * (idx + 1)), start:end] = (
                    dir_data.values[i, :, :, 0]
                )
        fname = os.path.join(output_dir, channels[j] + "_comparison.tiff")
        image_utils.save_image(fname, tiled_image)


def add_source_channel_to_tiled_image(
    raw_img_dir,
    tiled_img_dir,
    output_dir,
    source_channel,
    max_img_size,
    img_sub_folder="",
    percent_norm=98,
):
    """Adds the specified source_channel to the first row of previously generated tiled images

    Args:
        raw_img_dir (str): path to directory containing the raw images
        tiled_img_dir (str): path to directory contained the tiled images
        output_dir (str): path to directory where outputs will be saved
        img_sub_folder (str): subfolder within raw_img_dir to load images from
        max_img_size (int): largest fov image size
        source_channel (str): the channel which will be prepended to the tiled images
        percent_norm (int): percentile normalization param to enable easy visualization, set to
            None to skip this step
    """

    # load source images
    source_imgs = load_utils.load_imgs_from_tree(
        raw_img_dir,
        channels=[source_channel],
        img_sub_folder=img_sub_folder,
        max_image_size=max_img_size,
    )

    # convert stacked images to concatenated row
    source_list = [source_imgs.values[fov, :, :, 0] for fov in range(source_imgs.shape[0])]
    source_row = np.concatenate(source_list, axis=1)

    # get percentile of source row if percent_norm set, otherwise leave unset
    perc_source = np.percentile(source_row, percent_norm) if percent_norm else None

    # confirm tiled images have expected shape
    tiled_images = io_utils.list_files(tiled_img_dir)
    test_file = io.imread(os.path.join(tiled_img_dir, tiled_images[0]))
    if test_file.shape[1] != source_row.shape[1]:
        raise ValueError(
            "Tiled image {} has shape {}, but source image {} hasshape {}".format(
                tiled_images[0], test_file.shape, source_channel, source_row.shape
            )
        )

    # loop through each tiled image, prepend source row, and save
    for tile_name in tiled_images:
        current_tile = io.imread(os.path.join(tiled_img_dir, tile_name))

        # if percent_norm set, normalize the source row to be in the same range as the current tile
        # otherwise, just leave as is (divide by 1)
        perc_ratio = 1
        if percent_norm:
            perc_tile = np.percentile(current_tile, percent_norm)
            perc_ratio = perc_source / perc_tile

        rescaled_source = source_row / perc_ratio

        # combine together and save
        combined_tile = np.concatenate([rescaled_source, current_tile])
        save_name = tile_name.split(".tiff")[0] + "_source_" + source_channel + ".tiff"
        image_utils.save_image(os.path.join(output_dir, save_name), combined_tile)


def replace_with_intensity_image(run_dir, channel="Au", replace=True, fovs=None):
    """Replaces the specified channel with the intensity image of that channel

    Args:
        run_dir (str): directory containing extracted run data
        channel (str): the channel whose intensity image will be copied over
        fovs (list or None): the subset of fovs within run_dir which will have their
            intensity image copied over. If None, applies to all fovs
        replace (bool): controls whether intensity image is copied over with _intensity appended
            or if it will overwrite existing channel"""

    all_fovs = io_utils.list_folders(run_dir)

    # ensure supplied folders are valid
    if fovs is not None:
        misc_utils.verify_in_list(specified_folders=fovs, all_folders=all_fovs)
        all_fovs = fovs

    # ensure channel is valid
    test_file = os.path.join(run_dir, all_fovs[0], "intensities", channel + "_intensity.tiff")
    if not os.path.exists(test_file):
        raise FileNotFoundError("Could not find specified file {}".format(test_file))

    # loop through each fov
    for fov in all_fovs:
        # control whether intensity image overwrites previous image or is copied with new name
        if replace:
            suffix = ".tiff"
        else:
            suffix = "_intensity.tiff"
        shutil.copy(
            os.path.join(run_dir, fov, "intensities", channel + "_intensity.tiff"),
            os.path.join(run_dir, fov, channel + suffix),
        )


def remove_sub_dirs(run_dir, sub_dirs, fovs=None):
    """Removes specified sub-folders from fovs in a run

    Args:
        run_dir (str): path to directory containing fovs
        sub_dirs (list): directories to remove from each fov
        fovs (list): list of fovs to remove dirs from, otherwise removes from all fovs
    """

    all_fovs = io_utils.list_folders(run_dir)

    # ensure supplied folders are valid
    if fovs is not None:
        misc_utils.verify_in_list(specified_folders=fovs, all_folders=all_fovs)
        all_fovs = fovs

    # ensure all sub_dirs exist
    for sub_dir in sub_dirs:
        if not os.path.isdir(os.path.join(run_dir, all_fovs[0], sub_dir)):
            raise ValueError("Did not find {} in {}".format(sub_dir, all_fovs[0]))

    for fov in all_fovs:
        for sub_dir in sub_dirs:
            shutil.rmtree(os.path.join(run_dir, fov, sub_dir))


def create_rosetta_matrices(
    default_matrix,
    save_dir,
    multipliers,
    current_channel_name,
    output_channel_names,
    masses=None,
):
    """Creates a series of compensation matrices for evaluating coefficients
    Args:
        default_matrix (str): path to the rosetta matrix to use as the default
        save_dir (str): output directory
        multipliers (list): the range of values to multiply the default matrix by
            to get new coefficients
        current_channel_name (str): channel being adjusted
        output_channel_names (list): subset of the channels to compensate for
        masses (list | None): an optional list of masses to include in the multiplication. If
            only a subset of masses are specified, other masses will retain their values
            in all iterations. If None, all masses are included
    """
    # Read input matrix
    comp_matrix = pd.read_csv(default_matrix, index_col=0)
    comp_masses = comp_matrix.index

    # Check that all entries of comp_matrix are numeric
    if not np.issubdtype(comp_matrix.values.dtype, np.number):
        raise ValueError("Compensation matrix must include only numeric entries")

    # Check channel input
    if masses is None:
        masses = comp_masses
    else:
        try:
            masses = [int(x) for x in masses]
        except ValueError:
            raise ValueError("Masses must be provided as integers")
        misc_utils.verify_in_list(specified_masses=masses, rosetta_masses=comp_masses)

    # define the file prefix used for each compensation matrix file
    default_mat_prefix = os.path.basename(default_matrix).split(".csv")[0]
    output_chan_str = "_".join(output_channel_names) if output_channel_names is not None else "all"
    comp_file_prefix = f"{current_channel_name}_{output_chan_str}_{default_mat_prefix}_mult"

    # loop over each specified multiplier and create separate compensation matrix
    for i in multipliers:
        mult_matrix = copy.deepcopy(comp_matrix)

        for j in range(len(comp_matrix)):
            # multiply specified channel by multiplier
            if comp_masses[j] in masses:
                mult_matrix.iloc[j, :] = comp_matrix.iloc[j, :] * i
        comp_name = f"{comp_file_prefix}_{i}.csv"
        mult_matrix.to_csv(os.path.join(save_dir, comp_name))


def copy_image_files(
    cohort_name, run_names, rosetta_testing_dir, extracted_imgs_dir, fovs_per_run=5
):
    """Creates a new directory for rosetta testing and copies over a random subset of
        previously extracted images
    Args:
        cohort_name (str): name for all combined runs
        run_names (list): gives names of run folders to retrieve extracted images from
        rosetta_testing_dir (str): directory where to create cohort rosetta testing folder
        extracted_imgs_dir (str): directory containing images from each run,
        fovs_per_run: number of fovs from each run to use for testing, default 5

    """
    # path validation
    io_utils.validate_paths([rosetta_testing_dir, extracted_imgs_dir])

    # validate provided run names
    small_runs = []
    for run in run_names:
        if not os.path.exists(os.path.join(extracted_imgs_dir, run)):
            raise ValueError(f"{run} is not a valid run name found in {extracted_imgs_dir}")
        fovs_in_run = io_utils.list_folders(os.path.join(extracted_imgs_dir, run), substrs="fov")
        # check number of fovs in each run
        if len(fovs_in_run) < fovs_per_run:
            small_runs.append(run)

    run_names_process = run_names[:]
    if len(small_runs) > 0:
        # edge case if none of the runs in run_names have length equal to fovs_per_run
        if len(small_runs) == len(run_names_process):
            raise ValueError(
                f"None of the runs specified contain the minimum amount of FOVs ({fovs_per_run}) "
                "defined by the fovs_per_run given"
            )

        # warn user that runs below fovs_per_run threshold will be skipped
        warnings.warn(
            "The following runs will be skipped because they do not contain the minimum amount "
            f"of FOVs ({fovs_per_run}) defined by the fovs_per_run given: {small_runs}."
        )

        run_names_process = list(set(run_names_process).difference(small_runs))

    # make rosetta testing dir and extracted images subdir
    cohort_rosetta_dir = os.path.join(rosetta_testing_dir, cohort_name)
    os.makedirs(os.path.join(cohort_rosetta_dir, "extracted_images"))

    # randomly choose fovs from a run and copy them to the img subdir in rosetta testing dir
    for i, run in enumerate(ns.natsorted(run_names_process)):
        run_path = os.path.join(extracted_imgs_dir, run)

        fovs_in_run = io_utils.list_folders(run_path, substrs="fov")
        fovs_in_run = ns.natsorted(fovs_in_run)
        rosetta_fovs = random.sample(fovs_in_run, k=fovs_per_run)

        for fov in rosetta_fovs:
            fov_path = os.path.join(os.path.join(extracted_imgs_dir, run, fov))
            # prepend the run name to each fov
            new_path = os.path.join(
                os.path.join(cohort_rosetta_dir, "extracted_images", run + "_" + fov)
            )
            shutil.copytree(fov_path, new_path)


def rescale_raw_imgs(img_out_dir, scale=200):
    """Rescale image data to be between 0 and 1
    Args:
        img_out_dir (str): the directory containing extracted images
        scale (int): how much to rescale the image data by

    Returns:
        saves the rescaled images in a subdir
    """
    io_utils.validate_paths(img_out_dir)

    fovs = io_utils.list_folders(img_out_dir)
    for fov in fovs:
        fov_dir = os.path.join(img_out_dir, fov)
        # create subdirectory for the new images
        sub_dir = os.path.join(fov_dir, "rescaled")
        if not os.path.exists(sub_dir):
            os.makedirs(sub_dir)
        chans = io_utils.list_files(fov_dir)
        # rescale each channel image
        for chan in chans:
            fname = os.path.join(sub_dir, chan)
            if not os.path.exists(fname):
                img = io.imread(os.path.join(fov_dir, chan))
                img = (img / scale).astype("float32")
                image_utils.save_image(fname, img)


def generate_rosetta_test_imgs(
    rosetta_mat_path,
    img_out_dir,
    multipliers,
    folder_path,
    panel,
    current_channel_name="Noodle",
    output_channel_names=None,
<<<<<<< HEAD
    gaus_rad=1,
    norm_const=1,
=======
    ffc_masses=[39],
>>>>>>> f4d7f876
):
    """Compensate example FOV images based on given multipliers

    Args:
        rosetta_mat_path (str): path to rosetta compensation matrix
        img_out_dir (str): directory where extracted images are stored
        multipliers (list): list of coeffient multipliers to create different matrices for
        folder_path (str): base dir for testing, image subdirs will be stored here
        panel (pd.DataFrame): the panel containing the masses and channel names
        current_channel_name (str): channel being adjusted, default Noodle
        output_channel_names (list): subset of the channels to compensate for, default None is all
<<<<<<< HEAD
        gaus_rad: radius for blurring image data. Passing 0 will result in no blurring
        norm_const: constant used for rescaling
=======
        ffc_masses (list): masses that need to be flat field corrected.
>>>>>>> f4d7f876

    Returns:
        Create subdirs containing rosetta compensated images for each multiplier and stitched imgs
    """
    io_utils.validate_paths([rosetta_mat_path, img_out_dir, folder_path])

    # get mass information
    current_channel_mass = get_masses_from_channel_names([current_channel_name], panel)

    if output_channel_names is not None:
        output_masses = get_masses_from_channel_names(output_channel_names, panel)
    else:
        output_masses = None

    # generate rosetta matrices for each multiplier
    create_rosetta_matrices(
        default_matrix=rosetta_mat_path,
        save_dir=folder_path,
        multipliers=multipliers,
        current_channel_name=current_channel_name,
        output_channel_names=output_channel_names,
        masses=current_channel_mass,
    )

    # define the file prefix used for each compensation matrix file
    matrix_name = io_utils.remove_file_extensions([os.path.basename(rosetta_mat_path)])[0]
    output_chan_str = "_".join(output_channel_names) if output_channel_names is not None else "all"
    comp_file_prefix = f"{current_channel_name}_{output_chan_str}_{matrix_name}_mult"

    # loop over each multiplier and compensate the data
    rosetta_dirs = [img_out_dir]
    for multiplier in multipliers:
        print(f"Processing images with multiplier {multiplier}")
        rosetta_mat_path = os.path.join(folder_path, f"{comp_file_prefix}_{multiplier}.csv")
        rosetta_out_dir = os.path.join(folder_path, "compensated_data_{}".format(multiplier))
        rosetta_dirs.append(rosetta_out_dir)
        os.makedirs(rosetta_out_dir)
        compensate_image_data(
            raw_data_dir=img_out_dir,
            comp_data_dir=rosetta_out_dir,
            comp_mat_path=rosetta_mat_path,
            raw_data_sub_folder="rescaled",
            panel_info=panel,
            batch_size=1,
            gaus_rad=gaus_rad,
            norm_const=norm_const,
            output_masses=output_masses,
            ffc_masses=ffc_masses,
        )<|MERGE_RESOLUTION|>--- conflicted
+++ resolved
@@ -2,11 +2,8 @@
 import os
 import random
 import shutil
-<<<<<<< HEAD
 import subprocess
-=======
 import warnings
->>>>>>> f4d7f876
 
 import natsort as ns
 import numpy as np
@@ -792,12 +789,9 @@
     panel,
     current_channel_name="Noodle",
     output_channel_names=None,
-<<<<<<< HEAD
     gaus_rad=1,
     norm_const=1,
-=======
     ffc_masses=[39],
->>>>>>> f4d7f876
 ):
     """Compensate example FOV images based on given multipliers
 
@@ -809,12 +803,9 @@
         panel (pd.DataFrame): the panel containing the masses and channel names
         current_channel_name (str): channel being adjusted, default Noodle
         output_channel_names (list): subset of the channels to compensate for, default None is all
-<<<<<<< HEAD
         gaus_rad: radius for blurring image data. Passing 0 will result in no blurring
         norm_const: constant used for rescaling
-=======
         ffc_masses (list): masses that need to be flat field corrected.
->>>>>>> f4d7f876
 
     Returns:
         Create subdirs containing rosetta compensated images for each multiplier and stitched imgs
